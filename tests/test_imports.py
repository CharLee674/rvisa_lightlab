'''Import all instrument module by name'''
import pkgutil
import lightlab
import pytest
import importlib

package = lightlab
modules = list()
for _, modname, _ in pkgutil.walk_packages(path=package.__path__,
                                           prefix=package.__name__ + '.',
                                           onerror=lambda x: None):
    modules.append(modname)


@pytest.mark.parametrize("modname", modules)
def test_import(modname):
    """Simply imports the module"""
    importlib.import_module(modname)


def test_some_visa_driver_imports():
<<<<<<< HEAD
    ''' Shows the different, literal ways to import the drivers
=======
    ''' Some examples of literal imports. These are what you actually use
>>>>>>> 9f461cdd
    '''
    from lightlab.equipment.lab_instruments import Tektronix_DSA8300_Oscope
<<<<<<< HEAD
    from lightlab.equipment.lab_instruments import Keithley_2400_SM
    # Also work
    from lightlab.equipment.lab_instruments.Tektronix_DSA8300_Oscope import Tektronix_DSA8300_Oscope
    from lightlab.equipment.lab_instruments.Keithley_2400_SM import Keithley_2400_SM


def test_io_import():
    from lightlab.util import io
=======
    from lightlab.equipment.lab_instruments import Keithley_2400_SM
>>>>>>> 9f461cdd
<|MERGE_RESOLUTION|>--- conflicted
+++ resolved
@@ -19,22 +19,7 @@
 
 
 def test_some_visa_driver_imports():
-<<<<<<< HEAD
-    ''' Shows the different, literal ways to import the drivers
-=======
     ''' Some examples of literal imports. These are what you actually use
->>>>>>> 9f461cdd
     '''
     from lightlab.equipment.lab_instruments import Tektronix_DSA8300_Oscope
-<<<<<<< HEAD
-    from lightlab.equipment.lab_instruments import Keithley_2400_SM
-    # Also work
-    from lightlab.equipment.lab_instruments.Tektronix_DSA8300_Oscope import Tektronix_DSA8300_Oscope
-    from lightlab.equipment.lab_instruments.Keithley_2400_SM import Keithley_2400_SM
-
-
-def test_io_import():
-    from lightlab.util import io
-=======
-    from lightlab.equipment.lab_instruments import Keithley_2400_SM
->>>>>>> 9f461cdd
+    from lightlab.equipment.lab_instruments import Keithley_2400_SM