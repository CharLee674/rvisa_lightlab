--- conflicted
+++ resolved
@@ -233,11 +233,7 @@
         so the subclass or its parents must implement those functions
     '''
 
-<<<<<<< HEAD
     config = None  #: Dictionary of :class:`TekConfig` objects.
-=======
-    config = None  #: Dictionary of TekConfig objects.
->>>>>>> 9f461cdd
 
     def __init__(self, headerIsOptional=True, verboseIsOptional=False, precedingColon=True, interveningSpace=True, **kwargs):
 
@@ -334,11 +330,7 @@
     @contextmanager
     def tempConfig(self, cStr, tempVal, forceHardware=False):
         ''' Changes a parameter within the context of a "with" block.
-<<<<<<< HEAD
             Args are same as in :meth:`getConfigParam`.
-=======
-            Args are same as in :py:meth:`getConfigParam`.
->>>>>>> 9f461cdd
         '''
         oldVal = self.getConfigParam(cStr, forceHardware)
         try:
@@ -348,16 +340,11 @@
             self.setConfigParam(cStr, oldVal)
 
     def getDefaultFilename(self):
-<<<<<<< HEAD
         r''' Combines the :data:`lightlab.util.io.paths.defaultFileDir`
             with the \*IDN? string of this instrument.
-=======
-        r''' Combines the :py:data:`lightlab.util.io.paths.defaultFileDir`
-            with the \*IDN? string of this instrument.
 
             Returns:
                 (str): the default filename
->>>>>>> 9f461cdd
         '''
         info = self.instrID().split(',')
         deffile = defaultFileDir / '-'.join(info[:3]) + '.json'
