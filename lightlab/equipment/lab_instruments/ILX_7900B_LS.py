from . import VISAInstrumentDriver
from lightlab.laboratory.instruments import LaserSource

import numpy as np
import time

from lightlab.equipment.abstract_drivers import ConfigModule, MultiModuleConfigurable
from lightlab.util.data import Spectrum
from lightlab import logger


class ILX_Module(ConfigModule):
    ''' Handles 0 to 1 indexing
    '''
    def __init__(self, channel, **kwargs):
        kwargs['precedingColon'] = kwargs.pop('precedingColon', False)
        super().__init__(channel=channel + 1, **kwargs)


class ILX_7900B_LS(VISAInstrumentDriver, MultiModuleConfigurable):
    '''
        The laser banks (ILX 7900B laser source).
        Provides array-based and dict-based setters/getters for
            * whether laser is on or off (``enableState``)
            * tunable wavelength output (``wls``)
            * output power in dBm (``powers``)

        Setting/getting logic is implemented in ``MultiModuleConfigurable``,
        which treats the channels as independent ``ConfigModules``'s. This means
        that hardware communication is lazy -- parameter values are cached,
        and messages are only sent when they are unknown or when they change.

        `Manual <http://assets.newport.com/webDocuments-EN/images/70032605_FOM-79800F_IX.PDF>`_

        Usage: :ref:`/ipynbs/Hardware/LaserSources-ILX.ipynb`

        Todo:
            Multiple users at the same time is desirable. We are close.
            Non blocked-out channels are never touched, but there are still two issues
                * Fundamental: VISA access with two python processes could collide
                * Inconvenience: Have to create two different labstate instruments
                    with different ``useChans`` for what is actually
                    one instrument -- maybe a slice method?
    '''
    instrument_category = LaserSource
    maxChannel = 8

    # Time it takes to equilibrate on different changes, in seconds
    sleepOn = dict(OUT=3, WAVE=30, LEVEL=5)

    powerRange = np.array([-20, 13])

<<<<<<< HEAD
    def __init__(self, name='The laser source', address=None, useChans=[1], **kwargs): # pylint: disable=dangerous-default-value
=======
    def __init__(self, name='The laser source', address=None, useChans=None, **kwargs):
>>>>>>> 0c754077
        kwargs['tempSess'] = kwargs.pop('tempSess', False)
        if 'dfbChans' in kwargs.keys():
            useChans = kwargs.pop('dfbChans')
        if useChans is None:
            logger.warning('No useChans specified for ILX_7900B_LS')
            useChans = list()
        VISAInstrumentDriver.__init__(self, name=name, address=address, **kwargs)
        MultiModuleConfigurable.__init__(self, useChans=useChans, configModule_klass=ILX_Module)

    def startup(self):
        self.close()  # For temporary serial access

<<<<<<< HEAD
    # Module-level parameter setters and getters.
    # fixme: generalize this into parameter structures using a dictionary-based parameter names and communication tokens.
    # I.e. setChanParameter(self, token, chanValDict) --> returns None
    # getChanParameter(self, token, chanValSet) --> returns dict  [chanValSet
    # as in set([1,3,4])]
=======
    @property
    def dfbChans(self):
        ''' Returns the blocked out channels as a list

            Currently, this is not an essentialProperty, so you
            have to access like::

                ch = LS.driver.dfbChans

            Returns:
                (list): channel numbers, 0-indexed
        '''
        return self.useChans

    def setConfigArray(self, cStr, newValArr, forceHardware=False):
        ''' When any configuration is set, there is an equilibration time.

            This adds sleep functionality, only when there is a change,
            for an amount determined by the ``sleepOn`` class attribute.
        '''
        wroteToHardware = super().setConfigArray(cStr, newValArr, forceHardware=forceHardware)
        if wroteToHardware:
            print('DFB settling for', self.sleepOn[cStr], 'seconds.')
            time.sleep(self.sleepOn[cStr])
            print('done.')
>>>>>>> 0c754077

    # Module-level parameter setters and getters.
    @property
    def enableState(self):
        '''
            Returns:
                (np.ndarray): enable states ordered like useChans
        '''
        return self.getConfigArray('OUT')

    @enableState.setter
    def enableState(self, newState):
        ''' Are lasers on or off? Provides range check.

            Args:
                newState (list, np.ndarray): enable values which must be 0 or 1
        '''
<<<<<<< HEAD
        newState = np.array(newState)
        if len(newState) != len(self.useChans):
            raise ChannelError('Wrong number of channels. ' +
                                  'Requested ' + str(len(newState)) +
                                  ', Expecting ' + str(len(self.useChans)))
        # enforce valueBounds
        enforcedState = newState
        enforcedState = [1 if s != 0 else 0 for s in enforcedState]
        if np.any(newState != enforcedState):
            logger.warning('Unexpected enable state value. Requested = %s. Expected values = 0 or 1.', newState)
        self.stateDict = dict(zip(self.useChans, enforcedState))

        # Refresh and sleep only if different
        oldState = self.moduleIterate('OUT')  # Get from hardware: takes some time
        if np.any(oldState != newState):
            self.moduleIterate('OUT', enforcedState)
            print('DFB settling for', self.sleepOn['enable'], 'seconds.')
            time.sleep(self.sleepOn['enable'])
            print('done.')
=======
        for ena in newState:
            if ena not in [0, 1]:
                raise ValueError('Laser states can only be 0 or 1. ' +
                                 'Got {}'.format(newState))
        self.setConfigArray('OUT', newState)
>>>>>>> 0c754077

    def setChannelEnable(self, chanEnableDict):
        ''' Sets only some channel values with dict keyed by useChans,
            e.g. ``chanEnableDict={0: 1, 2: 0}``

            Args:
                chanEnableDict (dict): A dictionary keyed by channel with values 0 or 1
        '''
        self.setConfigDict('OUT', chanEnableDict)

    def getChannelEnable(self):
        '''
            Returns:
                (dict): all channel enable states, keyed by useChans
        '''
        return self.getConfigDict('OUT')

    @property
    def wls(self):
        '''
            Returns:
                (np.ndarray): laser wavelengths in nanometers ordered like useChans
        '''
        return self.getConfigArray('WAVE')

    @wls.setter
    def wls(self, newWls):
        ''' Laser wavelengths. Provides range check.

            Args:
                newWls (list, np.ndarray): wavelengths in nanometers
        '''
        for iCh, wl in enumerate(newWls):
            wlRanges = self.wlRanges[iCh]
            if wl < wlRanges[0]:
                logger.warning('Wavelength out of range was constrained:\n' +
                               'Requested: {:.2f}nm '.format(wl) +
                               'Minimum: {:.2f}nm.'.format(wlRanges[0]))
                newWls[iCh] = wlRanges[0]
            if wl > wlRanges[1]:
                logger.warning('Wavelength out of range was constrained:\n' +
                               'Requested: {:.2f}nm '.format(wl) +
                               'Maximum: {:.2f}nm.'.format(wlRanges[1]))
                newWls[iCh] = wlRanges[1]
        self.setConfigArray('WAVE', newWls)

    def setChannelWls(self, chanWavelengthDict):
        ''' Sets only some channel values with dict keyed by useChans,
            e.g. ``chanWavelengthDict={0: 1550.5, 2: 1551}``

            Args:
                chanWavelengthDict (dict): A dictionary keyed by channel with nanometer values
        '''
        self.setConfigDict('WAVE', chanWavelengthDict)

    def getChannelWls(self):
        '''
            Returns:
                (dict): all channel wavelengths, keyed by useChans
        '''
        return self.getConfigDict('WAVE')

    @property
    def powers(self):
        ''' Laser powers

            Returns:
                (np.ndarray): laser output powers in dBm, ordered like useChans
        '''
        return self.getConfigArray('LEVEL')

    @powers.setter
    def powers(self, newPowers):
        ''' Laser powers. Provides range check.

            Args:
                newPowers (list, np.ndarray): power in dBm
        '''
        for iCh, level in enumerate(newPowers):
            if level < self.powerRange[0]:
                logger.warning('Power out of range was constrained:\n' +
                               'Requested: {:.2f}dBm '.format(level) +
                               'Minimum: {:.2f}dBm.'.format(self.powerRange[0]))
                newPowers[iCh] = self.powerRange[0]
            if level > self.powerRange[1]:
                logger.warning('Power out of range was constrained:\n' +
                               'Requested: {:.2f}dBm '.format(level) +
                               'Maximum: {:.2f}dBm.'.format(self.powerRange[1]))
                newPowers[iCh] = self.powerRange[1]
        self.setConfigArray('LEVEL', newPowers)

    def setChannelPowers(self, chanPowerDict):
        ''' Sets only some channel values with dict keyed by useChans,
            e.g. ``chanPowerDict={0: 13, 2: -10}``

            Args:
                chanPowerDict (dict): A dictionary keyed by channel with dBm values
        '''
        self.setConfigDict('LEVEL', chanPowerDict)

    def getChannelPowers(self):
        '''
            Returns:
                (dict): all channel powers, keyed by useChans
        '''
        return self.getConfigDict('LEVEL')

    @property
    def wlRanges(self):
        '''
            Min/max wavelengths than can be covered by each channl.
            Wavelengths in nm.

            Returns:
                (list(tuple)): maximum ranges starting from lower wavelength
        '''
        minArr = self.getConfigArray('WAVEMIN')
        maxArr = self.getConfigArray('WAVEMAX')
        return tuple(zip(minArr, maxArr))

<<<<<<< HEAD
    @wlRanges.setter
    def wlRanges(self):
        print('Warning. wlRanges of the DFB modules is not settable. Ignoring this command')

    @property
    def moduleIds(self):
        ''' list of module ID strings '''
        return list(self.moduleIterate('*IDN'))

    @moduleIds.setter
    def moduleIds(self):
        print('Warning. moduleIds of the DFB modules is not settable. Ignoring this command')

    def parseDictionary(self, chanValDict, setArrayType=None):
        ''' Takes a dictionary corresponding to 'wls', 'powers', or 'enableState' and turns
            it into an array that is stored in the order of blocked out channels. Unspecified
            values are taken from the current setting
        '''
        if type(chanValDict) is not dict:
            raise TypeError('The argument must be a dictionary')
        if setArrayType is None:
            setArrayType = 'wls'
        if setArrayType == 'enableState':
            setArrayBuilder = self.enableState
        elif setArrayType == 'wls':
            setArrayBuilder = self.wls
        elif setArrayType == 'powers':
            setArrayBuilder = self.powers
        else:
            raise TypeError('Not a valid setArrayType. Got ' + str(setArrayType) +
                            '. Need enableState, wls, or powers')
        for chan in chanValDict.keys():
            if chan not in self.useChans:
                raise ChannelError('Channel index not blocked out. ' +
                                      'Requested ' + str(chan) +
                                      ', Available ' + str(self.useChans))
        for iCh, chan in enumerate(self.useChans):
            if chan in chanValDict.keys():
                setArrayBuilder[iCh] = chanValDict[chan]
        return setArrayBuilder

    def moduleIterate(self, attrStr, virtualSetVals=None):
        ''' Iterates over modules in a virtual way sending the attribute
        If virtualSetVals=None, it performs a query by appending '?' and returns this in a virtual array
        This does not touch the lasers that have not been reserved during initialization
=======
    def getAsSpectrum(self):
        ''' Gives a spectrum of power vs. wavelength,
            which has the wavelengths present as an abscissa,
            and their powers as ordinate (-120dBm if disabled)

            It starts in dBm, but you can change
            to linear with the Spectrum.lin method

            Returns:
                (Spectrum): The WDM spectrum of the present outputs
>>>>>>> 0c754077
        '''
        absc = self.wls
        ordi = self.powers.copy()
        for iCh, ena in enumerate(self.enableState):
            if ena == 0:
                ordi[iCh] = -120
        return Spectrum(absc, ordi, inDbm=True)

    def allOff(self):
        self.off()

    def allOn(self):
        self.enableState = np.ones(len(self.useChans))

    def off(self):
<<<<<<< HEAD
        """Turn all voltages to zero, but maintain the session
        """
        self.enableState = np.zeros(len(self.useChans))

    def allOnOff(self, allOn=False):
        if allOn:
            self.enableState = np.ones(len(self.useChans))
        else:
            self.enableState = np.zeros(len(self.useChans))

    # Override some messaging methods to account for the fact that there's two GPIB laser banks
    def write(self, writeStr):
        print('Warning: Write not performed because bank was not specified.')
        print('    Instead, call write like this <this>.bankInstruments.write(writeStr)')
 
    def query(self, queryStr): # pylint: disable=arguments-differ, unused-argument
        print('Warning: Query not performed because bank was not specified.')
        print('    Instead, call query like this <this>.bankInstruments.query(queryStr)')

    def instrID(self):
        return 'LaserSources:\n   ' + self.bankInstruments.instrID()

    def close(self):
        # for b in self.bankInstruments:
        #     b.close()
        self.bankInstruments.close()
=======
        self.enableState = np.zeros(len(self.useChans))
>>>>>>> 0c754077
<|MERGE_RESOLUTION|>--- conflicted
+++ resolved
@@ -50,11 +50,7 @@
 
     powerRange = np.array([-20, 13])
 
-<<<<<<< HEAD
-    def __init__(self, name='The laser source', address=None, useChans=[1], **kwargs): # pylint: disable=dangerous-default-value
-=======
     def __init__(self, name='The laser source', address=None, useChans=None, **kwargs):
->>>>>>> 0c754077
         kwargs['tempSess'] = kwargs.pop('tempSess', False)
         if 'dfbChans' in kwargs.keys():
             useChans = kwargs.pop('dfbChans')
@@ -67,13 +63,6 @@
     def startup(self):
         self.close()  # For temporary serial access
 
-<<<<<<< HEAD
-    # Module-level parameter setters and getters.
-    # fixme: generalize this into parameter structures using a dictionary-based parameter names and communication tokens.
-    # I.e. setChanParameter(self, token, chanValDict) --> returns None
-    # getChanParameter(self, token, chanValSet) --> returns dict  [chanValSet
-    # as in set([1,3,4])]
-=======
     @property
     def dfbChans(self):
         ''' Returns the blocked out channels as a list
@@ -99,7 +88,6 @@
             print('DFB settling for', self.sleepOn[cStr], 'seconds.')
             time.sleep(self.sleepOn[cStr])
             print('done.')
->>>>>>> 0c754077
 
     # Module-level parameter setters and getters.
     @property
@@ -117,33 +105,12 @@
             Args:
                 newState (list, np.ndarray): enable values which must be 0 or 1
         '''
-<<<<<<< HEAD
-        newState = np.array(newState)
-        if len(newState) != len(self.useChans):
-            raise ChannelError('Wrong number of channels. ' +
-                                  'Requested ' + str(len(newState)) +
-                                  ', Expecting ' + str(len(self.useChans)))
-        # enforce valueBounds
-        enforcedState = newState
-        enforcedState = [1 if s != 0 else 0 for s in enforcedState]
-        if np.any(newState != enforcedState):
-            logger.warning('Unexpected enable state value. Requested = %s. Expected values = 0 or 1.', newState)
-        self.stateDict = dict(zip(self.useChans, enforcedState))
-
-        # Refresh and sleep only if different
-        oldState = self.moduleIterate('OUT')  # Get from hardware: takes some time
-        if np.any(oldState != newState):
-            self.moduleIterate('OUT', enforcedState)
-            print('DFB settling for', self.sleepOn['enable'], 'seconds.')
-            time.sleep(self.sleepOn['enable'])
-            print('done.')
-=======
+
         for ena in newState:
             if ena not in [0, 1]:
                 raise ValueError('Laser states can only be 0 or 1. ' +
                                  'Got {}'.format(newState))
         self.setConfigArray('OUT', newState)
->>>>>>> 0c754077
 
     def setChannelEnable(self, chanEnableDict):
         ''' Sets only some channel values with dict keyed by useChans,
@@ -264,53 +231,6 @@
         maxArr = self.getConfigArray('WAVEMAX')
         return tuple(zip(minArr, maxArr))
 
-<<<<<<< HEAD
-    @wlRanges.setter
-    def wlRanges(self):
-        print('Warning. wlRanges of the DFB modules is not settable. Ignoring this command')
-
-    @property
-    def moduleIds(self):
-        ''' list of module ID strings '''
-        return list(self.moduleIterate('*IDN'))
-
-    @moduleIds.setter
-    def moduleIds(self):
-        print('Warning. moduleIds of the DFB modules is not settable. Ignoring this command')
-
-    def parseDictionary(self, chanValDict, setArrayType=None):
-        ''' Takes a dictionary corresponding to 'wls', 'powers', or 'enableState' and turns
-            it into an array that is stored in the order of blocked out channels. Unspecified
-            values are taken from the current setting
-        '''
-        if type(chanValDict) is not dict:
-            raise TypeError('The argument must be a dictionary')
-        if setArrayType is None:
-            setArrayType = 'wls'
-        if setArrayType == 'enableState':
-            setArrayBuilder = self.enableState
-        elif setArrayType == 'wls':
-            setArrayBuilder = self.wls
-        elif setArrayType == 'powers':
-            setArrayBuilder = self.powers
-        else:
-            raise TypeError('Not a valid setArrayType. Got ' + str(setArrayType) +
-                            '. Need enableState, wls, or powers')
-        for chan in chanValDict.keys():
-            if chan not in self.useChans:
-                raise ChannelError('Channel index not blocked out. ' +
-                                      'Requested ' + str(chan) +
-                                      ', Available ' + str(self.useChans))
-        for iCh, chan in enumerate(self.useChans):
-            if chan in chanValDict.keys():
-                setArrayBuilder[iCh] = chanValDict[chan]
-        return setArrayBuilder
-
-    def moduleIterate(self, attrStr, virtualSetVals=None):
-        ''' Iterates over modules in a virtual way sending the attribute
-        If virtualSetVals=None, it performs a query by appending '?' and returns this in a virtual array
-        This does not touch the lasers that have not been reserved during initialization
-=======
     def getAsSpectrum(self):
         ''' Gives a spectrum of power vs. wavelength,
             which has the wavelengths present as an abscissa,
@@ -321,7 +241,6 @@
 
             Returns:
                 (Spectrum): The WDM spectrum of the present outputs
->>>>>>> 0c754077
         '''
         absc = self.wls
         ordi = self.powers.copy()
@@ -337,33 +256,4 @@
         self.enableState = np.ones(len(self.useChans))
 
     def off(self):
-<<<<<<< HEAD
-        """Turn all voltages to zero, but maintain the session
-        """
-        self.enableState = np.zeros(len(self.useChans))
-
-    def allOnOff(self, allOn=False):
-        if allOn:
-            self.enableState = np.ones(len(self.useChans))
-        else:
-            self.enableState = np.zeros(len(self.useChans))
-
-    # Override some messaging methods to account for the fact that there's two GPIB laser banks
-    def write(self, writeStr):
-        print('Warning: Write not performed because bank was not specified.')
-        print('    Instead, call write like this <this>.bankInstruments.write(writeStr)')
- 
-    def query(self, queryStr): # pylint: disable=arguments-differ, unused-argument
-        print('Warning: Query not performed because bank was not specified.')
-        print('    Instead, call query like this <this>.bankInstruments.query(queryStr)')
-
-    def instrID(self):
-        return 'LaserSources:\n   ' + self.bankInstruments.instrID()
-
-    def close(self):
-        # for b in self.bankInstruments:
-        #     b.close()
-        self.bankInstruments.close()
-=======
-        self.enableState = np.zeros(len(self.useChans))
->>>>>>> 0c754077
+        self.enableState = np.zeros(len(self.useChans))