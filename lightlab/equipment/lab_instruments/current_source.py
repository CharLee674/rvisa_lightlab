--- conflicted
+++ resolved
@@ -160,9 +160,6 @@
                 tempState[iCh] = chanValDict[chan]
         self.tuneState = tempState
 
-    def getChannels(self):
-        return list(self.getChannelTuning().keys())
-
     def wake(self):
         ''' Don't change the value but make sure it doesn't go to sleep after inactivity.
 
@@ -234,131 +231,3 @@
                 print(
                     'Error, cannot communicate with current sources, or session was closed prematurely')
         super().close()
-<<<<<<< HEAD
-
-
-class NI_PCI_6723(VISAInstrumentDriver, MultiModalSource, ElectricalSource):
-    ''' Uses abstract classes. Roughly speaking
-
-            :py:class:`~lightlab.equipment.lab_instruments.VISAInstrumentDriver`
-            provides communication to the board
-
-            :py:class:`~lightlab.equipment.abstract_drivers.MultiModalSource`
-            provides unit support and range checking
-
-            :py:class:`~lightlab.equipment.abstract_drivers.ElectricalSource`
-            provides *notion of state* (stateDict) and channel support
-    '''
-    instrument_category = CurrentSource
-
-    # The natural unit is volts so don't confuse
-    supportedModes = MultiModalSource.supportedModes - {'baseunit'}
-    baseUnitBounds = [0, 10]
-    baseToVoltCoef = 1
-    v2maCoef = 4  # current (milliamps) = v2maCoef * voltage (volts)
-
-    exceptOnRangeError = True # If False, it will constrain it and print a warning
-    fullChannelNums = 32  # number of dimensions that the current sources are expecting
-    targetPort = 16022  # TCPIP server port; charge of an electron (Coulombs)
-    waitMsOnWrite = 500 # Time to settle after tuning
-
-
-    def __init__(self, name='The current source', address=None, elChans=None, **kwargs):
-        kwargs['tempSess'] = kwargs.get('tempSess', True)
-        # for backwards compatibility
-        if 'useChans' in kwargs.keys():
-            elChans = kwargs.pop('useChans')
-        VISAInstrumentDriver.__init__(self, name=name, address=address, **kwargs)
-        ElectricalSource.__init__(self, elChans=elChans)
-
-    def startup(self):
-        self.off()
-
-    def open(self):
-        VISAInstrumentDriver.open(self)
-        self.mbSession.write_termination = '\r\n'
-        self.mbSession.set_visa_attribute(
-            pyvisa.constants.VI_ATTR_TERMCHAR_EN, pyvisa.constants.VI_TRUE)
-        # use the faster protocol
-        self.mbSession.set_visa_attribute(
-            pyvisa.constants.VI_ATTR_IO_PROT, pyvisa.constants.VI_PROT_4882_STRS)
-
-    def instrID(self):
-        ''' There is no "\*IDN?" command. Instead, test if it is alive,
-            and then return a reasonable string
-        '''
-        self.tcpTest()
-        return 'Current Source'
-
-    def tcpTest(self, num=2):
-        print('x = ' + str(num))
-        # self.open()
-        ret = self.query('Test: ' + str(num) + ' ' + str(num + .5))
-        # self.close()
-        retNum = [0] * len(ret.split())
-        for i, s in enumerate(ret.split(' ')):
-            retNum[i] = float(s) + .01
-        print('[x+1, x+1.5] = ' + str(retNum))
-
-    def setChannelTuning(self, chanValDict, mode, waitTime=None, **kwargs):
-        oldState = self.getChannelTuning(mode)
-        # Check range and convert to base units
-        chanBaseDict = dict()
-        for ch, val in chanValDict.items():
-            try:
-                enforced = self.enforceRange(val, mode)
-            except io.RangeError as err:
-                self.off()
-                raise err
-            chanBaseDict[ch] = self.val2baseUnit(enforced, mode)
-
-        # Change the state
-        super().setChannelTuning(chanBaseDict)
-
-        # Was there a change
-        if not oldState == self.getChannelTuning(mode):
-            self.sendToHardware(waitTime)
-        else:
-            self.wake()
-
-    def getChannelTuning(self, mode):
-        baseDict = super().getChannelTuning()
-        return self.baseUnit2val(baseDict, mode)
-
-    def off(self):
-        self.setChannelTuning(dict([ch, 0] for ch in self.stateDict.keys()), 'volt')
-
-    def wake(self):
-        ''' Don't change the value but make sure it doesn't go to sleep after inactivity.
-
-            Good for long sweeps
-        '''
-        self.sendToHardware(waitTime=0)
-
-    def sendToHardware(self, waitTime=None):
-        """Updates current drivers with the present value of tuneState
-        Converts it to a raw voltage, depending on the mode of the driver
-
-            Args:
-
-        """
-        # First get a complete array in terms of voltage needed by the NI-PCI card
-        fullVoltageState = np.zeros(self.fullChannelNums)
-        for ch, baseVal in self.stateDict.items():
-            fullVoltageState[ch] = self.baseUnit2val(baseVal, 'volt')
-        # Then write a TCPIP packet
-        writeStr = 'Set:'
-        for v in fullVoltageState:
-            writeStr += ' ' + str(v)
-        # self.open()
-        retStr = self.query(writeStr)
-        # self.close()
-        if retStr != 'ACK':
-            raise RuntimeError('Current driver is angry. Message: \"' + retStr + '\"')
-
-        if waitTime is None:
-            waitTime = self.waitMsOnWrite
-        logger.debug('Current settling for %s ms', waitTime)
-        time.sleep(waitTime / 1000)
-=======
->>>>>>> 2a041d15
