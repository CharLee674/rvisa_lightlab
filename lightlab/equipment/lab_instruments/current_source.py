from . import VISAInstrumentDriver
from lightlab.equipment.abstract_drivers import MultiModalSource, ElectricalSource
from lightlab.laboratory.instruments import CurrentSource

import numpy as np
import time
import visa as pyvisa
from lightlab.util import io
from lightlab import logger


class CurrentSources(VISAInstrumentDriver):
    """Class for controlling NI-DAQ PCI board, wrapped by Labview, wrapped by TCPIP
        This uses a Labview listener working with TCPIP on the GC bench computer (andromeda)
        Interface to this module is meant to look like a TCPIP server

        Specify a sourceMode when you initialize this class: volt, milliAmp, mWperOhm

        As of 12/16/16,
            the hardware configuration is:
                PCI board hardware - 32 voltage outputs (-10V to 10V), followed by...
                V2I converter - maps 10V to 40mA -- from Grandalytics

            the software configuration is:
                Labview DAQ listener is hard coded for the first 12 channels only (of 32)
                same for Labview TCPIP listener
    """
    instrument_category = CurrentSource

    voltBounds = [0, 10]  # in volts, artificially constrain this if you want to be safe
    v2maCoef = 4  # current (milliamps) = v2maCoef * voltage (volts)
    fullChannelNums = 32  # number of dimensions that the current sources are expecting
    targetPort = 16022  # TCPIP server port; charge of an electron (Coulombs)
    waitMsOnWrite = 500 # Time to settle after tuning
    __tuneState = None
    # def __init__(self, useChans=None, stateDict=None, sourceMode='volt', hostname='andromeda'): # Add hostname
    ''' Initialize a client connection over TCPIP

            You must specify either useChans or stateDict, but not both.

            Args:
                useChans (list): the actual hard channels to use 1-12: unordered, will correspond to this object's virtual channels 0-(n-1)
                stateDict (dict): pass by reference for tuning state dictionary
                sourceMode (str): the type of units used for driving the NI-PCI board. The options are (not case sensitive):
                    * 'volt' = raw voltage: range [-10, 10]
                    * 'milliAmp' = takes into account the V2I factor: range [0, 40]
                    * 'mWperOhm' = more than just scaling, this lets you set the power over a load, (assuming constant resistance): range [0, 1.6]
    '''

    # super().__init__('The current drivers', hostNS[hostname], CurrentSources.targetPort, tempSess=True)

    # The above is the old versioin of initialization, and the below is the new version!
    def __init__(self, name='The current source', address=None, **kwargs):
        logger.warning('This class to be deprecated. Use NI_PCI_6723.')
        logger.warning('Backwards incompatibilities:\n',
            'No stateDict argument in __init__\n',
            'No tuneState property. Use setChannelTuning and getChannelTuning')

        self.useChans = kwargs.pop("useChans", None)
        self.stateDict = kwargs.pop("stateDict", None)
        # sourceMode = kwargs.pop("sourceMode", None)
        super().__init__(name=name, address=address, tempSess=True, **kwargs)

        useChans, stateDict = self.useChans, self.stateDict
        if useChans is None and stateDict is None:
            # raise Exception('Must specify either useChans or stateDict when initializing current sources')
            useChans = list()
        if stateDict is None:
            self.channels = list(useChans)
            self.stateDict = dict([ch, 0] for ch in self.channels)
        else:
            self.channels = list(stateDict.keys())
            logger.warning('stateDict will be deprecated as a kwarg here')
            self.stateDict = stateDict
        if any(ch > CurrentSources.fullChannelNums - 1 for ch in self.channels):
            raise Exception(
                'Requested channel is more than there are available')
        self.__tuneState = np.zeros(len(self.channels))
        # self.mode = sourceMode.lower()
        # if self.mode not in ['volt', 'milliamp', 'mwperohm']:
        #     raise Exception(
        #         sourceMode + ' is not a valid driver mode (volt, milliamp, WperKOhm)')
        # self.close()  # For temporary server access

    def startup(self):
        self.off()

    def open(self):
        super().open()
        self.mbSession.write_termination = '\r\n'
        self.mbSession.set_visa_attribute(
            pyvisa.constants.VI_ATTR_TERMCHAR_EN, pyvisa.constants.VI_TRUE)
        # use the faster protocol
        self.mbSession.set_visa_attribute(
            pyvisa.constants.VI_ATTR_IO_PROT, pyvisa.constants.VI_PROT_4882_STRS)

    def instrID(self):
        return 'Current Source'

    def tcpTest(self, num=2):
        print('x = ' + str(num))
        # self.open()
        ret = self.query('Test: ' + str(num) + ' ' + str(num + .5))
        # self.close()
        retNum = [0] * len(ret.split())
        for i, s in enumerate(ret.split(' ')):
            retNum[i] = float(s) + .01
        print('[x+1, x+1.5] = ' + str(retNum))

    @property
    def tuneState(self):
        return self.__tuneState

    @tuneState.setter
    def tuneState(self, newState):
        newState = np.array(newState)
        if len(newState) != len(self.channels):
            raise io.ChannelError('Wrong number of channels. ' +
                                  'Requested ' + str(len(newState)) +
                                  ', Expecting ' + str(len(self.channels)))
        # enforce voltBounds
        bnds = [self.volt2val(vBnd) for vBnd in CurrentSources.voltBounds]
        enforcedState = np.clip(newState, *bnds)
        if (newState != enforcedState).any():
            print('Warning: value out of range was constrained.',
                  'Requested', newState,
                  '. Allowed range is', bnds, 'in', self.mode + 's.')
            raise io.RangeError('Current sources requested out of range.')

        if np.all(enforcedState == self.__tuneState):
            self.wake()
        else:
            self.__tuneState = enforcedState
            self.stateDict = dict(zip(self.channels, self.__tuneState))
            self.sendToHardware()

    def getChannelTuning(self, mode='mwperohm'):
        self.mode = mode
        chanValDict = dict()
        for iCh, chan in enumerate(self.channels):
            chanValDict[chan] = self.tuneState[iCh]
        return chanValDict

    def setChannelTuning(self, chanValDict, mode='mwperohm'):
        """Sets a number of channel values and updates hardware
        param: chanValDict: A dictionary specifying {channel: voltage}
        """
        self.mode = mode
        if type(chanValDict) is not dict:
            raise TypeError(
                'The argument for setChannelTuning must be a dictionary')
        tempState = self.tuneState.copy()
        for chan in chanValDict.keys():
            if chan not in self.channels:
                raise io.ChannelError('Channel index not blocked out. ' +
                                      'Requested ' + str(chan) +
                                      ', Available ' + str(self.channels))
        for iCh, chan in enumerate(self.channels):
            if chan in chanValDict.keys():
                tempState[iCh] = chanValDict[chan]
        self.tuneState = tempState

    def wake(self):
        ''' Don't change the value but make sure it doesn't go to sleep after inactivity.

            Good for long sweeps
        '''
        self.sendToHardware(waitTime=0)

    def sendToHardware(self, waitTime=None):
        """Updates current drivers with the present value of tuneState
        Converts it to a raw voltage, depending on the mode of the driver

            Args:
                waitTime (float): time in ms to wait after writing, default (None) is defined in the class
        """
        # First get a complete array in terms of voltage needed by the NI-PCI card
        fullVoltageState = np.zeros(self.fullChannelNums)
        fullVoltageState[self.channels] = self.val2volt(self.tuneState)
        # Then write a TCPIP packet
        writeStr = 'Set:'
        for v in fullVoltageState:
            writeStr += ' ' + str(v)
        # self.open()
        retStr = self.query(writeStr)
        # self.close()
        if retStr != 'ACK':
            raise Exception(
                'Current driver is angry. Message: \"' + retStr + '\"')
        if waitTime is None:
            waitTime = CurrentSources.waitMsOnWrite
        logger.debug('Current settling for %s ms', waitTime)
        time.sleep(waitTime / 1000)

    def val2volt(self, value):
        """Converts to the voltage value that will be applied at the PCI board
        Depends on the current mode state of the instance
        """
        if self.mode == 'volt':
            setVoltage = value
        elif self.mode == 'milliamp':
            setVoltage = value / CurrentSources.v2iCoef
        elif self.mode == 'mwperohm':  # TODO I think this formula is in the wrong units
            setVoltage = np.sqrt(value * 1e3) / CurrentSources.v2iCoef
        return setVoltage

    def volt2val(self, volt):
        """Converts the voltage value that will be applied at the PCI board back into the units of th instance
        This is useful for bounds checking
        """
        if self.mode == 'volt':
            setValue = volt
        elif self.mode == 'milliamp':
            setValue = volt * CurrentSources.v2iCoef
        elif self.mode == 'mwperohm':
            setValue = (volt * CurrentSources.v2iCoef) ** 2 / 1e3
        return setValue

    def off(self):
        """Turn all voltages to zero, but maintain the session
        """
        self.mode = 'volt'
        self.tuneState = np.zeros(len(self.channels))

    def close(self):
        ''' Make sure not to simply call self.write(). That will cause call to this function if in tempSess '''
        if self.mbSession is not None:
            try:
                self.mbSession.write('close')
            except Exception as err:
                print(
                    'Error, cannot communicate with current sources, or session was closed prematurely')
        super().close()

    @property
    def tuneState(self):
        logger.warning('CurrentSources.tuneState getting/setting will be deprecated. Use dictionaries')
        raise NotImplementedError()

    @tuneState.setter
    def tuneState(self, newState):
        logger.warning('CurrentSources.tuneState getting/setting will be deprecated. Use dictionaries')
        raise NotImplementedError()


class NI_PCI_6723(VISAInstrumentDriver, MultiModalSource, ElectricalSource):
    ''' Uses abstract classes. Roughly speaking

            :py:class:`~lightlab.equipment.lab_instruments.VISAInstrumentDriver`
            provides communication to the board

            :py:class:`~lightlab.equipment.abstract_drivers.MultiModalSource`
            provides unit support and range checking

            :py:class:`~lightlab.equipment.abstract_drivers.ElectricalSource`
            provides *notion of state* (stateDict) and channel support
    '''
    instrument_category = CurrentSource

    # The natural unit is volts so don't confuse
    supportedModes = MultiModalSource.supportedModes - {'baseunit'}
    baseUnitBounds = [0, 10]
    baseToVoltCoef = 1
    v2maCoef = 4  # current (milliamps) = v2maCoef * voltage (volts)

    exceptOnRangeError = True # If False, it will constrain it and print a warning
    maxChannel = 32  # number of dimensions that the current sources are expecting
    targetPort = 16022  # TCPIP server port; charge of an electron (Coulombs)
    waitMsOnWrite = 500 # Time to settle after tuning

<<<<<<< HEAD
    def __init__(self, name='The current source', address=None, **kwargs):
        kwargs['tempSess'] = kwargs.get('tempSess', True)
        super().__init__(name=name, address=address, **kwargs)
=======
    def __init__(self, name='The current source', address=None, useChans=None, **kwargs):
        kwargs['tempSess'] = kwargs.get('tempSess', True)
        VISAInstrumentDriver.__init__(name=name, address=address, **kwargs)
        ElectricalSource.__init__(useChans=useChans)
>>>>>>> 69f3b532

    def startup(self):
        self.off()

    def open(self):
        VISAInstrumentDriver.open(self)
        self.mbSession.write_termination = '\r\n'
        self.mbSession.set_visa_attribute(
            pyvisa.constants.VI_ATTR_TERMCHAR_EN, pyvisa.constants.VI_TRUE)
        # use the faster protocol
        self.mbSession.set_visa_attribute(
            pyvisa.constants.VI_ATTR_IO_PROT, pyvisa.constants.VI_PROT_4882_STRS)

    def instrID(self):
        ''' There is no "\*IDN?" command. Instead, test if it is alive,
            and then return a reasonable string
        '''
        self.tcpTest()
        return 'Current Source'

    def tcpTest(self, num=2):
        print('x = ' + str(num))
        # self.open()
        ret = self.query('Test: ' + str(num) + ' ' + str(num + .5))
        # self.close()
        retNum = [0] * len(ret.split())
        for i, s in enumerate(ret.split(' ')):
            retNum[i] = float(s) + .01
        print('[x+1, x+1.5] = ' + str(retNum))

    def setChannelTuning(self, chanValDict, mode, waitTime=None, **kwargs):
        oldState = self.getChannelTuning(mode)
        # Check range and convert to base units
        chanBaseDict = dict()
        for ch, val in chanValDict.items():
            try:
                enforced = self.enforceRange(val, mode)
            except io.RangeError as err:
                self.off()
                raise err
            chanBaseDict[ch] = self.val2baseUnit(enforced, mode)

        # Change the state
        super().setChannelTuning(chanBaseDict)

        # Was there a change
        if not oldState == self.getChannelTuning(mode):
            self.sendToHardware(waitTime)
        else:
            self.wake()

    def getChannelTuning(self, mode):
        baseDict = super().getChannelTuning()
        return self.baseUnit2val(baseDict, mode)

    def off(self):
        self.setChannelTuning(dict([ch, 0] for ch in self.stateDict.keys()), 'volt')

    def wake(self):
        ''' Don't change the value but make sure it doesn't go to sleep after inactivity.

            Good for long sweeps
        '''
        self.sendToHardware(waitTime=0)

    def sendToHardware(self, waitTime=None):
        """Updates current drivers with the present value of tuneState
        Converts it to a raw voltage, depending on the mode of the driver

            Args:

        """
        # First get a complete array in terms of voltage needed by the NI-PCI card
        fullVoltageState = np.zeros(self.fullChannelNums)
        for ch, baseVal in self.stateDict.items():
            fullVoltageState[ch] = self.baseUnit2val(baseVal, 'volt')
        # Then write a TCPIP packet
        writeStr = 'Set:'
        for v in fullVoltageState:
            writeStr += ' ' + str(v)
        # self.open()
        retStr = self.query(writeStr)
        # self.close()
        if retStr != 'ACK':
            raise RuntimeError('Current driver is angry. Message: \"' + retStr + '\"')

        if waitTime is None:
            waitTime = self.waitMsOnWrite
        logger.debug('Current settling for %s ms', waitTime)
        time.sleep(waitTime / 1000)
<|MERGE_RESOLUTION|>--- conflicted
+++ resolved
@@ -268,16 +268,11 @@
     targetPort = 16022  # TCPIP server port; charge of an electron (Coulombs)
     waitMsOnWrite = 500 # Time to settle after tuning
 
-<<<<<<< HEAD
-    def __init__(self, name='The current source', address=None, **kwargs):
-        kwargs['tempSess'] = kwargs.get('tempSess', True)
-        super().__init__(name=name, address=address, **kwargs)
-=======
+
     def __init__(self, name='The current source', address=None, useChans=None, **kwargs):
         kwargs['tempSess'] = kwargs.get('tempSess', True)
         VISAInstrumentDriver.__init__(name=name, address=address, **kwargs)
         ElectricalSource.__init__(useChans=useChans)
->>>>>>> 69f3b532
 
     def startup(self):
         self.off()
