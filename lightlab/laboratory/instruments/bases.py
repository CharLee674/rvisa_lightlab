'''
This module provides an interface for instruments, hosts and benches in the lab.
'''

import os
import platform
from uuid import getnode as get_mac  # https://stackoverflow.com/questions/159137/getting-mac-address
from contextlib import contextmanager

from lightlab.laboratory import Node, typed_property, TypedList
from lightlab.equipment.visa_bases import VISAObject, DefaultDriver

from lightlab import logger
import pyvisa


class Host(Node):
<<<<<<< HEAD
    """ Computer host, from which GPIB/VISA commands are issued.
    """
    name = None  #: Print friendly name of the host
    mac_address = None  #: Mac address of the machine (future use: Wake on Lan)
    hostname = None  #: DNS hostname for connection (e.g. ``lab-pc-2.school.edu``)
    os = "linux-ubuntu"  #: OS: linux-ubuntu, linux-centos, windows, mac etc.
    instruments = None  #: list of instruments controlled by host.
=======
    """ Class storing information about computer hosts, from which GPIB commands
    are issued."""
    name = None
    mac_address = None
    hostname = None
    os = "linux-ubuntu"  # linux-ubuntu, linux-centos, windows, mac etc.
>>>>>>> d3a484ba

    __cached_list_resources_info = None
    __cached_gpib_instrument_list = None

<<<<<<< HEAD
    def __init__(self, name='Unnamed Host', instruments=None, hostname=None, **kwargs):
        if instruments is None:
            instruments = list()
        self.instruments = instruments
        if hostname is None:
            logger.warning("Hostname not set. isLive and list_resources not functional.")

        self.hostname = hostname
        self.instruments = instruments
        self.name = name
        super().__init__(**kwargs)
=======
    @property
    def instruments(self):
        from lightlab.laboratory.state import lab
        return TypedList(Instrument, *list(filter(lambda x: x.host == self, lab.instruments)))
>>>>>>> d3a484ba

    def __contains__(self, item):
        instrument_search = item in self.instruments
        if not instrument_search:
            logger.info("{} not found in {}'s instruments.".format(item, self))
        return instrument_search

    def isLive(self):
        ''' Pings the system and returns if it is alive.
        '''
        if self.hostname is not None:
            logger.debug("Pinging %s...", self.hostname)
            response = os.system("ping -c 1 {}".format(self.hostname))
            if response != 0:
                logger.warning("%s is not reachable via ping.", self)
            return response == 0
        else:
            logger.warning("Hostname not set. Unable to ping.")
            return False

<<<<<<< HEAD
    def list_resources_info(self, use_cached=True, is_local=False):
        """ Executes a query to the NI Visa Resource manager and
        returns a list of instruments connected to it.

        Args:
            use_cached (bool): query only if not cached, default True
            is_local (bool): True if querying local instruments, False
                host is remote.

        Returns:
            list: list of `pyvisa.highlevel.ResourceInfo` named tuples.

        """
=======
    def _visa_prefix(self):
        ''' The prefix necessary for connecting to remote visa servers.

        Ex. 'visa://remote-server.university.edu/'

            Returns:
                (str)
        '''
        return 'visa://{}/'.format(self.hostname)

    def gpib_port_to_address(self, port, board=0):
        '''
            Args:
                port (int): The port on the GPIB bus of this host
                board (int): For hosts with multiple GPIB busses

            Returns:
                (str): the address that can be used in an initializer
        '''
        localSerialStr = 'GPIB{}::{}::INSTR'.format(board, port)
        return self._visa_prefix() + localSerialStr

    def list_resources_info(self, use_cached=True):
>>>>>>> d3a484ba
        if self.__cached_list_resources_info is None:
            use_cached = False
        if use_cached:
            return self.__cached_list_resources_info
        else:
<<<<<<< HEAD
            if self.hostname is not None:
                if is_local:
                    list_query = "?*::INSTR"
                else:
                    list_query = "visa://" + self.hostname + "/?*::INSTR"
                rm = pyvisa.ResourceManager()
                logger.debug("Caching resource list in %s", self)
                self.__cached_list_resources_info = rm.list_resources_info(
                    query=list_query)
            else:
                logger.warning("Hostname not set. Unable to list resources.")
                self.__cached_list_resources_info = list()
            return self.__cached_list_resources_info

    def list_gpib_resources_info(self, use_cached=True, is_local=False):
        """ Like :py:meth:`list_resources_info`, but only returns gpib
        resources.

        Args:
            use_cached (bool): query only if not cached, default True.
            is_local (bool): True if querying local instruments, False
                host is remote, default False.

        Returns:
            list: list of `pyvisa.highlevel.ResourceInfo` named tuples.

        """
=======
            list_query = self._visa_prefix() + "?*::INSTR"
            rm = pyvisa.ResourceManager()
            logger.debug("Caching resource list in %s", self)
            self.__cached_list_resources_info = rm.list_resources_info(
                query=list_query)
            return self.__cached_list_resources_info

    def list_gpib_resources_info(self, use_cached=True):
>>>>>>> d3a484ba
        return {resource_name: resource
                for resource_name, resource in self.list_resources_info(use_cached=use_cached).items()
                if resource.interface_type == pyvisa.constants.InterfaceType.gpib}

<<<<<<< HEAD
    def get_all_gpib_id(self, use_cached=True, is_local=False):
        """ Queries the host for all connected GPIB instruments, and
        queries their identities with ``instrID()``.

        Warning: This might cause your instrument to lock into remote mode.

        Args:
            use_cached (bool): query only if not cached, default True
            is_local (bool): True if querying local instruments, False
                host is remote.

        Returns:
            dict: dictionary with gpib addresses as keys and \
                identity strings as values.
        """
        gpib_resources = self.list_gpib_resources_info(use_cached=use_cached, is_local=is_local)
=======
    def get_all_gpib_id(self, use_cached=True):
        gpib_resources = self.list_gpib_resources_info(use_cached=use_cached)
>>>>>>> d3a484ba
        if self.__cached_gpib_instrument_list is None:
            use_cached = False
        if use_cached:
            return self.__cached_gpib_instrument_list
        else:
            gpib_instrument_list = dict()
            logger.debug("Caching GPIB instrument list in %s", self)
            for gpib_address in gpib_resources.keys():
                visa_object = VISAObject(gpib_address, tempSess=True)
                try:
                    instr_id = visa_object.instrID()
                    gpib_instrument_list[gpib_address] = instr_id
                except pyvisa.VisaIOError as err:
                    logger.error(err)
            self.__cached_gpib_instrument_list = gpib_instrument_list
            return gpib_instrument_list

    def findGpibAddressById(self, id_string_search, use_cached=True, is_local=False):
        """ Finds a gpib address using :py:meth:`get_all_gpib_id`, given
        an identity string.

        Args:
            id_string_search (str): identity string
            use_cached (bool): query only if not cached, default True
            is_local (bool): True if querying local instruments, False
                host is remote.

        Returns:
            str: address if found.

        Raises:
            NotFoundError: If the instrument is not found.

        """
        gpib_ids = self.get_all_gpib_id(use_cached=use_cached, is_local=is_local)
        for gpib_address, id_string in gpib_ids.items():
            if id_string_search == id_string:
                logger.info("Found %s in %s.", id_string_search, gpib_address)
                return gpib_address
        logger.warning("{} not found in {}".format(id_string_search, self))
        raise NotFoundError(
            "{} not found in {}".format(id_string_search, self))

    def addInstrument(self, *instruments):
        """ Adds an instrument to self.instruments if it is not already present.

        Args:
            *instruments (:py:class:`Instrument`): instruments

        """
        for instrument in instruments:
            if not isinstance(instrument, Instrument):
                raise TypeError(f"{instrument} is not an instance of Instrument.")
            if instrument not in self.instruments:
                self.instruments.append(instrument)

    def removeInstrument(self, *instruments):
        """ Removes an instrument from self.instruments.
        Warns the user if the instrument is not already present.

        Args:
            *instruments (:py:class:`Instrument`): instruments

        """
        for instrument in instruments:
            if type(instrument) is str:
                raise TypeError('Cannot remove by name string. Use the object')
            try:
                self.instruments.remove(instrument)
            except ValueError as err:
                logger.warn("%s not currently connected to %s",
                            instrument, self)

    def checkInstrumentsLive(self):
        """ Checks whether all instruments are "live".

        Instrument status is checked with the :py:meth:`Instrument.isLive()` method

        Returns:
            bool: True if all instruments are live, False otherwise


        """
        all_live = True
        for instrument in self.instruments:
            if instrument.isLive():
                logger.info("%s is live.", instrument)
            else:
                all_live = False
        return all_live

    def __str__(self):
        return "Host {}".format(self.name)

    def display(self):
        """ Displays the host's instrument table in a nice format."""
        lines = ["{}".format(self)]
        lines.append("===========")
        lines.append("Instruments")
        lines.append("===========")
        if len(self.instruments) > 0:
            lines.extend(["   {} ({})".format(str(instrument), str(instrument.host))
                          for instrument in self.instruments])
        else:
            lines.append("   No instruments.")
        lines.append("***")
        print("\n".join(lines))


class LocalHost(Host):

    def __init__(self, name=None):
        if name is None:
            name = 'localhost'
        self.name = name
        self.hostname = platform.node()
        mac = get_mac()
        # converts 90520734586583 to 52:54:00:3A:D6:D7
        self.mac_address = ':'.join(("%012X" % mac)[i:i + 2] for i in range(0, 12, 2))
        self.os = platform.system()

    def _visa_prefix(self):
        ''' How the visa server is specified. If this is a local host,
        then there is no visa:// prefix

            Returns:
                (str)
        '''
        return ''

    def isLive(self):
        return True


class Bench(Node):
<<<<<<< HEAD
    """ Represents an experiment bench for the purpose of facilitating
    its location in lab.
    """
    name = None  #: Print friendly name of the bench. (Not optional)
    devices = None  #: List of devices placed on bench
    instruments = None  #: List of instruments placed on bench
=======
    """ Class storing information about benches, for the purpose of
    facilitating location in lab. """
    name = None
>>>>>>> d3a484ba

    def __contains__(self, item):

        if isinstance(item, Instrument):
            instrument_search = item in self.instruments
            if not instrument_search:
                logger.info("{} not found in {}'s instruments.".format(item, self))
            return instrument_search
        elif isinstance(item, Device):
            device_search = item in self.devices
            if not device_search:
                logger.info("{} not found in {}'s devices.".format(item, self))
            return device_search
        else:
            logger.debug("{} is neither an Instrument nor a Device".format(item))
            return False

    def __init__(self, name, *args, **kwargs):
        self.name = name
<<<<<<< HEAD
        if devices is None:
            devices = list()
        self.devices = devices
        if instruments is None:
            instruments = list()
        self.instruments = instruments
        super().__init__(**kwargs)
=======
        super().__init__(*args, **kwargs)
>>>>>>> d3a484ba

    @property
    def instruments(self):
        from lightlab.laboratory.state import lab
        return TypedList(Instrument, *list(filter(lambda x: x.bench == self, lab.instruments)))

    @property
    def devices(self):
        from lightlab.laboratory.state import lab
        return TypedList(Device, *list(filter(lambda x: x.bench == self, lab.devices)))

    def addInstrument(self, *instruments):
<<<<<<< HEAD
        """ Adds an instrument to self.instruments if it is not already present.

        Args:
            *instruments (:py:class:`Instrument`): instruments

        """
=======
        from lightlab.laboratory.state import lab
>>>>>>> d3a484ba
        for instrument in instruments:
            if not isinstance(instrument, Instrument):
                raise TypeError(f"{instrument} is not an instance of Instrument.")
            if instrument not in self.instruments:
                lab.instruments.append(instrument)

    def removeInstrument(self, *instruments):
<<<<<<< HEAD
        """ Removes an instrument from self.instruments.
        Warns the user if the instrument is not already present.

        Args:
            *instruments (:py:class:`Instrument`): instruments

        Todo:
            Remove all connections
        """
=======
        from lightlab.laboratory.state import lab
        # TODO Remove all connections
>>>>>>> d3a484ba
        for instrument in instruments:
            if type(instrument) is str:
                raise TypeError('Cannot remove by name string. Use the object')
            try:
                lab.instruments.remove(instrument)
            except ValueError as err:
                logger.warn("%s not currently placed in %s", instrument, self)

    def addDevice(self, *devices):
<<<<<<< HEAD
        """ Adds a device to self.devices if it is not already present.

        Args:
            *(:py:class:`Device`): devices

        """
=======
        from lightlab.laboratory.state import lab
>>>>>>> d3a484ba
        for device in devices:
            if not isinstance(device, Device):
                raise TypeError(f"{device} is not an instance of Device.")
            if device not in self.devices:
                lab.devices.append(device)

    def removeDevice(self, *devices):
<<<<<<< HEAD
        """ Removes a device from self.devices.
        Warns the user if the device is not already present.

        Args:
            *(:py:class:`Device`): devices

        Todo:
            Remove all connections
        """
=======
        # TODO Remove all connections
        from lightlab.laboratory.state import lab
>>>>>>> d3a484ba
        for device in devices:
            if type(device) is str:
                raise TypeError('Cannot remove by name string. Use the object')
            try:
                lab.devices.remove(device)
            except ValueError as err:
                logger.warn("%s not currently placed in %s", device, self)

    def display(self):
        """ Displays the bench's table in a nice format."""
        lines = ["{}".format(self)]
        lines.append("===========")
        lines.append("Instruments")
        lines.append("===========")
        if len(self.instruments) > 0:
            lines.extend(["   {} ({})".format(str(instrument), str(instrument.host))
                          for instrument in self.instruments])
        else:
            lines.append("   No instruments.")
        lines.append("=======")
        lines.append("Devices")
        lines.append("=======")
        if len(self.devices) > 0:
            lines.extend(["   {}".format(str(device)) for device in self.devices])
        else:
            lines.append("   No devices.")
        lines.append("***")
        print("\n".join(lines))

    def __str__(self):
        return "Bench {}".format(self.name)


class Instrument(Node):
    """ Represents an instrument in lab.

        This class stores information about instruments, for the purpose of
        facilitating verifying whether it is connected to the correct devices.

        Driver feedthrough: methods, properties, and even regular attributes
        that are in ``essentialMethods`` and ``essentialProperties`` of the class
        will get/set/call through to the driver object.

        Todo:
            Add example of instrument instantiation and point to relevant ipynb.
    """
    _driver_class = None
    __driver_object = None
    address = None  #: Complete Visa address of the instrument (e.g. :literal:`visa\://hostname/GPIB0::1::INSTR`)

    _id_string = None
    _name = None
<<<<<<< HEAD
    __bench = None
    __host = None
    ports = None  #: list(str) Port names of instruments. To be used with labstate connections.
=======
    _bench = None
    _host = None
    ports = None
>>>>>>> d3a484ba

    essentialMethods = ['startup']  #: list of methods to be fed through the driver
    essentialProperties = []  #: list of properties to be fed through the driver
    optionalAttributes = []  #: list of optional attributes to be fed through the driver

    def __init__(self, name="Unnamed Instrument", id_string=None, address=None, **kwargs):
<<<<<<< HEAD
        self.__bench = kwargs.pop("bench", None)
        self.__host = kwargs.pop("host", None)
        self.ports = kwargs.pop("ports", list())
=======
        self.bench = kwargs.pop("bench", None)
        self.host = kwargs.pop("host", None)
        self.ports = kwargs.pop("ports", dict())
>>>>>>> d3a484ba

        self.__driver_object = kwargs.pop("driver_object", None)
        if self.__driver_object is not None:
            self._driver_class = type(self.__driver_object)
        # driver_klass = kwargs.get('_driver_class', None)
        # for attrName in self.essentialMethods + self.essentialProperties:
        #     if attrName in kwargs.keys():
        #         raise AttributeError('Ambiguous attributes between Instrument and its driver: ' + attrName)
        #     if driver_klass is not None:
        #         if not hasattr(driver_klass, attrName):
        #             raise AttributeError('Driver class {} does not implement essential attribute {}'.format(driver_klass.__name__, attrName))
        self._name = name
        self._id_string = id_string
        self.address = address
        super().__init__(**kwargs)

    def __dir__(self):
        ''' For autocompletion in ipython '''
        return super().__dir__() + self.essentialProperties \
            + self.essentialMethods + self.implementedOptionals

    @property
    def implementedOptionals(self):
        implementedOptionals = list()
        for opAttr in self.optionalAttributes:
            if hasattr(self._driver_class, opAttr):
                implementedOptionals.append(opAttr)
        return implementedOptionals

    # These control feedthroughs to the driver
    def __getattr__(self, attrName):
        errorText = str(self) + ' has no attribute ' + attrName
        if attrName in self.essentialProperties \
                + self.essentialMethods \
                + self.implementedOptionals:
            return getattr(self.driver, attrName)
        # Time to fail
        if attrName in self.optionalAttributes:
            errorText += '\nThis is an optional attribute of {} '.format(type(self).__name__)
            errorText += 'not implemented by this particular driver'
        elif hasattr(self._driver_class, attrName):
            errorText += '\nIt looks like you are trying to access a low-level attribute'
            errorText += '\nUse ".driver.{}" to get it'.format(attrName)
        raise AttributeError(errorText)

    def __setattr__(self, attrName, newVal):
        if attrName in self.essentialProperties + self.essentialMethods:  # or methods
            return setattr(self.driver, attrName, newVal)
        else:
            if attrName == 'address':  # Reinitialize the driver
                del self.__driver_object
                self.__driver_object = None
            return super().__setattr__(attrName, newVal)

    def __delattr__(self, attrName):
        if attrName in self.essentialProperties + self.essentialMethods:  # or methods
            return self.driver.__delattr__(attrName)
        else:
            return super().__delattr__(attrName)

    # These control contextual behavior. They are used by DualInstrument
    def hardware_warmup(self):
        """ Called before the beginning of an experiment.

        Typical warmup procedures include RESET gpib commands.
        """
        pass

    def hardware_cooldown(self):
        """ Called after the end of an experiment.

        Typical cooldown procedures include laser turn-off, or orderly
        wind-down of current etc.
        """
        pass

    @contextmanager
    def warmedUp(self):
        ''' A context manager that warms up and cools down in a "with" block

        Usage:

        .. code-block:: python

            with instr.warmedUp() as instr:  # warms up instrument
                instr.doStuff()
                raise Exception("Interrupting experiment")
            # cools down instrument, even in the event of exception

        '''
        try:
            self.hardware_warmup()
            yield self
        finally:
            self.hardware_cooldown()

    # These control properties
    @property
    def driver_class(self):
        """ Class of the actual equipment driver
        (from :py:mod:`lightlab.equipment.lab_instruments`)

        This way the object knows how to instantiate a driver instance
        from the labstate.
        """
        if self._driver_class is None:
            logger.warning("Using default driver for %s.", self)
            return DefaultDriver
        else:
            return self._driver_class

    @property
    def driver_object(self):
        """ Instance of the equipment driver."""
        if self.__driver_object is None:
            try:
                kwargs = self.driver_kwargs
            except AttributeError:  # Fall back to the jank version where we try to guess what is important
                kwargs = dict()
                for kwarg in ["useChans", "elChans", "dfbChans", "stateDict", "sourceMode"]:
                    try:
                        kwargs[kwarg] = getattr(self, kwarg)
                    except AttributeError:
                        pass
            kwargs['directInit'] = True
            self.__driver_object = self.driver_class(  # pylint: disable=not-callable
                name=self.name, address=self.address, **kwargs)
        return self.__driver_object

    @property
    def driver(self):
        """ Alias of :py:meth:`driver_object`."""
        return self.driver_object

<<<<<<< HEAD
    @property
    def bench(self):
        """ (property) Bench in which instrument is placed."""
        if self.__bench is None:
            self.__bench = labstate.lab.findBenchFromInstrument(self)
        return self.__bench

    @bench.setter
    def bench(self, new_bench):
        """ Sets the bench in which instrument is placed."""
        if self.bench is not None:
            self.bench.removeInstrument(self)
        if new_bench is not None:
            new_bench.addInstrument(self)
        self.__bench = new_bench

    @property
    def host(self):
        """ (property) Host in which instrument is placed."""
        if self.__host is None:
            self.__host = labstate.lab.findHostFromInstrument(self)
        return self.__host

    @host.setter
    def host(self, new_host):
        """ Sets the host in which instrument is placed."""
        if self.host is not None:
            self.host.removeInstrument(self)
        if new_host is not None:
            new_host.addInstrument(self)
        self.__host = new_host
=======
    bench = typed_property(Bench, "_bench")
    host = typed_property(Host, "_host")
>>>>>>> d3a484ba

    @property
    def name(self):
        """ (property) Instrument name (can only set during initialization) """
        return self._name

    @property
    def id_string(self):
        """
            The id_string should match the value returned by
            self.driver.instrID(), and is checked by the command
            self.isLive() in order to authenticate that the intrument
            in that address is the intended one.
        """
        return self._id_string

    def __str__(self):
        return "{}".format(self.name)

    def display(self):
        """ Displays the instrument's info table in a nice format."""
        lines = ["{}".format(self)]
        lines.append("Bench: {}".format(self.bench))
        lines.append("Host: {}".format(self.host))
        lines.append("address: {}".format(self.address))
        lines.append("id_string: {}".format(self.id_string))
        if not self.id_string:
            lines.append("The id_string should match the value returned by"
<<<<<<< HEAD
                " self.driver.instrID(), and is checked by the command"
                " self.isLive() in order to authenticate that the intrument"
                " in that address is the intended one.")
        lines.append("driver_class: {}".format(self.driver_class.__name__))
=======
                         " self.driver.instrID(), and is checked by the command"
                         " self.isLive() in order to authenticate that the intrument"
                         " in that address is the intended one.")
        lines.append("driver_class: {}".format(self.driver_class))
>>>>>>> d3a484ba
        lines.append("=====")
        lines.append("Ports")
        lines.append("=====")
        if len(self.ports) > 0:
            lines.extend(["   {}".format(str(port)) for port in self.ports])
        else:
            lines.append("   No ports.")
        if hasattr(self, 'driver_kwargs'):
            lines.append("=====")
            lines.append("Driver kwargs")
            lines.append("=====")
            for k, v in self.driver_kwargs.items():
                lines.append("   {} = {}".format(str(k), str(v)))
        lines.append("***")
        print("\n".join(lines))

    def isLive(self):
        """ Attempts VISA connection to instrument, and checks whether
            ``instrID()`` matches :py:data:`id_string`.

            Produces a warning if it is live but the id_string is wrong.

            Returns:
                (bool): True if "live", False otherwise.
        """
        try:
            driver = self.driver_object
            query_id = driver.instrID()
            logger.info("Found %s in %s.", self.name, self.address)
            if self.id_string is not None:
                if self.id_string == query_id:
                    logger.info("id_string of %s is accurate", self.name)
                    return True
                else:
                    logger.warn("%s: %s, expected %s", self.address,
                                query_id, self.id_string)
                    return False
            else:
                logger.debug("Cannot authenticate %s in %s.",
                             self.name, self.address)
                return True
        except Exception as err:
            logger.warning(err)
            return False

    def connectHost(self, new_host):
        """ Sets/changes instrument's host.

            Equivalent to ``self.host = new_host``
        """
        self.host = new_host

    def placeBench(self, new_bench):
        """ Sets/changes instrument's bench.

            Equivalent to ``self.bench = new_bench``
        """
        self.bench = new_bench

    # @classmethod
    # def fromGpibAddress(cls, gpib_address):
    #     visa_object = VISAObject(gpib_address, tempSess=True)
    #     # TODO untreated error when there is no device with that address!
    #     id_string = visa_object.instrID()
    #     return cls(id_string, gpib_address=gpib_address)


<<<<<<< HEAD
class NotFoundError(RuntimeError):
    """ Error thrown when instrument is not found
    """
    pass
=======
# TODO add device equality function
class Device(Node):
    name = None
    ports = None
    _bench = None
>>>>>>> d3a484ba

    def __init__(self, name, **kwargs):
        self.name = name
        self.ports = kwargs.pop("ports", dict())
        self.bench = kwargs.pop("bench", None)
        super().__init__(**kwargs)

    bench = typed_property(Bench, '_bench')

    def __str__(self):
        return "Device {}".format(self.name)

    def display(self):
        # Print benches table
        lines = ["{}".format(self)]
        lines.append("Bench: {}".format(self.bench))
        lines.append("=====")
        lines.append("Ports")
        lines.append("=====")
        if len(self.ports) > 0:
            lines.extend(["   {}".format(str(port)) for port in self.ports])
        else:
            lines.append("   No ports.")
        lines.append("***")
        print("\n".join(lines))


class NotFoundError(RuntimeError):
    pass<|MERGE_RESOLUTION|>--- conflicted
+++ resolved
@@ -1,5 +1,4 @@
-'''
-This module provides an interface for instruments, hosts and benches in the lab.
+''' This module provides an interface for instruments, hosts and benches in the lab.
 '''
 
 import os
@@ -15,27 +14,16 @@
 
 
 class Host(Node):
-<<<<<<< HEAD
     """ Computer host, from which GPIB/VISA commands are issued.
     """
-    name = None  #: Print friendly name of the host
-    mac_address = None  #: Mac address of the machine (future use: Wake on Lan)
-    hostname = None  #: DNS hostname for connection (e.g. ``lab-pc-2.school.edu``)
-    os = "linux-ubuntu"  #: OS: linux-ubuntu, linux-centos, windows, mac etc.
-    instruments = None  #: list of instruments controlled by host.
-=======
-    """ Class storing information about computer hosts, from which GPIB commands
-    are issued."""
     name = None
     mac_address = None
     hostname = None
     os = "linux-ubuntu"  # linux-ubuntu, linux-centos, windows, mac etc.
->>>>>>> d3a484ba
 
     __cached_list_resources_info = None
     __cached_gpib_instrument_list = None
 
-<<<<<<< HEAD
     def __init__(self, name='Unnamed Host', instruments=None, hostname=None, **kwargs):
         if instruments is None:
             instruments = list()
@@ -47,12 +35,11 @@
         self.instruments = instruments
         self.name = name
         super().__init__(**kwargs)
-=======
+
     @property
     def instruments(self):
         from lightlab.laboratory.state import lab
         return TypedList(Instrument, *list(filter(lambda x: x.host == self, lab.instruments)))
->>>>>>> d3a484ba
 
     def __contains__(self, item):
         instrument_search = item in self.instruments
@@ -73,21 +60,6 @@
             logger.warning("Hostname not set. Unable to ping.")
             return False
 
-<<<<<<< HEAD
-    def list_resources_info(self, use_cached=True, is_local=False):
-        """ Executes a query to the NI Visa Resource manager and
-        returns a list of instruments connected to it.
-
-        Args:
-            use_cached (bool): query only if not cached, default True
-            is_local (bool): True if querying local instruments, False
-                host is remote.
-
-        Returns:
-            list: list of `pyvisa.highlevel.ResourceInfo` named tuples.
-
-        """
-=======
     def _visa_prefix(self):
         ''' The prefix necessary for connecting to remote visa servers.
 
@@ -111,41 +83,21 @@
         return self._visa_prefix() + localSerialStr
 
     def list_resources_info(self, use_cached=True):
->>>>>>> d3a484ba
+        """ Executes a query to the NI Visa Resource manager and
+        returns a list of instruments connected to it.
+
+        Args:
+            use_cached (bool): query only if not cached, default True
+
+        Returns:
+            list: list of `pyvisa.highlevel.ResourceInfo` named tuples.
+
+        """
         if self.__cached_list_resources_info is None:
             use_cached = False
         if use_cached:
             return self.__cached_list_resources_info
         else:
-<<<<<<< HEAD
-            if self.hostname is not None:
-                if is_local:
-                    list_query = "?*::INSTR"
-                else:
-                    list_query = "visa://" + self.hostname + "/?*::INSTR"
-                rm = pyvisa.ResourceManager()
-                logger.debug("Caching resource list in %s", self)
-                self.__cached_list_resources_info = rm.list_resources_info(
-                    query=list_query)
-            else:
-                logger.warning("Hostname not set. Unable to list resources.")
-                self.__cached_list_resources_info = list()
-            return self.__cached_list_resources_info
-
-    def list_gpib_resources_info(self, use_cached=True, is_local=False):
-        """ Like :py:meth:`list_resources_info`, but only returns gpib
-        resources.
-
-        Args:
-            use_cached (bool): query only if not cached, default True.
-            is_local (bool): True if querying local instruments, False
-                host is remote, default False.
-
-        Returns:
-            list: list of `pyvisa.highlevel.ResourceInfo` named tuples.
-
-        """
-=======
             list_query = self._visa_prefix() + "?*::INSTR"
             rm = pyvisa.ResourceManager()
             logger.debug("Caching resource list in %s", self)
@@ -154,13 +106,21 @@
             return self.__cached_list_resources_info
 
     def list_gpib_resources_info(self, use_cached=True):
->>>>>>> d3a484ba
+        """ Like :py:meth:`list_resources_info`, but only returns gpib
+        resources.
+
+        Args:
+            use_cached (bool): query only if not cached, default True.
+
+        Returns:
+            list: list of `pyvisa.highlevel.ResourceInfo` named tuples.
+
+        """
         return {resource_name: resource
                 for resource_name, resource in self.list_resources_info(use_cached=use_cached).items()
                 if resource.interface_type == pyvisa.constants.InterfaceType.gpib}
 
-<<<<<<< HEAD
-    def get_all_gpib_id(self, use_cached=True, is_local=False):
+    def get_all_gpib_id(self, use_cached=True):
         """ Queries the host for all connected GPIB instruments, and
         queries their identities with ``instrID()``.
 
@@ -175,11 +135,7 @@
             dict: dictionary with gpib addresses as keys and \
                 identity strings as values.
         """
-        gpib_resources = self.list_gpib_resources_info(use_cached=use_cached, is_local=is_local)
-=======
-    def get_all_gpib_id(self, use_cached=True):
         gpib_resources = self.list_gpib_resources_info(use_cached=use_cached)
->>>>>>> d3a484ba
         if self.__cached_gpib_instrument_list is None:
             use_cached = False
         if use_cached:
@@ -315,18 +271,10 @@
 
 
 class Bench(Node):
-<<<<<<< HEAD
     """ Represents an experiment bench for the purpose of facilitating
     its location in lab.
     """
-    name = None  #: Print friendly name of the bench. (Not optional)
-    devices = None  #: List of devices placed on bench
-    instruments = None  #: List of instruments placed on bench
-=======
-    """ Class storing information about benches, for the purpose of
-    facilitating location in lab. """
     name = None
->>>>>>> d3a484ba
 
     def __contains__(self, item):
 
@@ -346,17 +294,7 @@
 
     def __init__(self, name, *args, **kwargs):
         self.name = name
-<<<<<<< HEAD
-        if devices is None:
-            devices = list()
-        self.devices = devices
-        if instruments is None:
-            instruments = list()
-        self.instruments = instruments
-        super().__init__(**kwargs)
-=======
         super().__init__(*args, **kwargs)
->>>>>>> d3a484ba
 
     @property
     def instruments(self):
@@ -369,16 +307,13 @@
         return TypedList(Device, *list(filter(lambda x: x.bench == self, lab.devices)))
 
     def addInstrument(self, *instruments):
-<<<<<<< HEAD
         """ Adds an instrument to self.instruments if it is not already present.
 
         Args:
             *instruments (:py:class:`Instrument`): instruments
 
         """
-=======
         from lightlab.laboratory.state import lab
->>>>>>> d3a484ba
         for instrument in instruments:
             if not isinstance(instrument, Instrument):
                 raise TypeError(f"{instrument} is not an instance of Instrument.")
@@ -386,7 +321,6 @@
                 lab.instruments.append(instrument)
 
     def removeInstrument(self, *instruments):
-<<<<<<< HEAD
         """ Removes an instrument from self.instruments.
         Warns the user if the instrument is not already present.
 
@@ -396,10 +330,8 @@
         Todo:
             Remove all connections
         """
-=======
         from lightlab.laboratory.state import lab
         # TODO Remove all connections
->>>>>>> d3a484ba
         for instrument in instruments:
             if type(instrument) is str:
                 raise TypeError('Cannot remove by name string. Use the object')
@@ -409,16 +341,13 @@
                 logger.warn("%s not currently placed in %s", instrument, self)
 
     def addDevice(self, *devices):
-<<<<<<< HEAD
         """ Adds a device to self.devices if it is not already present.
 
         Args:
             *(:py:class:`Device`): devices
 
         """
-=======
         from lightlab.laboratory.state import lab
->>>>>>> d3a484ba
         for device in devices:
             if not isinstance(device, Device):
                 raise TypeError(f"{device} is not an instance of Device.")
@@ -426,7 +355,6 @@
                 lab.devices.append(device)
 
     def removeDevice(self, *devices):
-<<<<<<< HEAD
         """ Removes a device from self.devices.
         Warns the user if the device is not already present.
 
@@ -436,10 +364,8 @@
         Todo:
             Remove all connections
         """
-=======
         # TODO Remove all connections
         from lightlab.laboratory.state import lab
->>>>>>> d3a484ba
         for device in devices:
             if type(device) is str:
                 raise TypeError('Cannot remove by name string. Use the object')
@@ -488,34 +414,23 @@
     """
     _driver_class = None
     __driver_object = None
-    address = None  #: Complete Visa address of the instrument (e.g. :literal:`visa\://hostname/GPIB0::1::INSTR`)
+    #: Complete Visa address of the instrument (e.g. :literal:`visa\://hostname/GPIB0::1::INSTR`)
+    address = None
 
     _id_string = None
     _name = None
-<<<<<<< HEAD
-    __bench = None
-    __host = None
-    ports = None  #: list(str) Port names of instruments. To be used with labstate connections.
-=======
     _bench = None
     _host = None
-    ports = None
->>>>>>> d3a484ba
+    ports = None  #: list(str) Port names of instruments. To be used with labstate connections.
 
     essentialMethods = ['startup']  #: list of methods to be fed through the driver
     essentialProperties = []  #: list of properties to be fed through the driver
     optionalAttributes = []  #: list of optional attributes to be fed through the driver
 
     def __init__(self, name="Unnamed Instrument", id_string=None, address=None, **kwargs):
-<<<<<<< HEAD
-        self.__bench = kwargs.pop("bench", None)
-        self.__host = kwargs.pop("host", None)
-        self.ports = kwargs.pop("ports", list())
-=======
         self.bench = kwargs.pop("bench", None)
         self.host = kwargs.pop("host", None)
         self.ports = kwargs.pop("ports", dict())
->>>>>>> d3a484ba
 
         self.__driver_object = kwargs.pop("driver_object", None)
         if self.__driver_object is not None:
@@ -650,42 +565,8 @@
         """ Alias of :py:meth:`driver_object`."""
         return self.driver_object
 
-<<<<<<< HEAD
-    @property
-    def bench(self):
-        """ (property) Bench in which instrument is placed."""
-        if self.__bench is None:
-            self.__bench = labstate.lab.findBenchFromInstrument(self)
-        return self.__bench
-
-    @bench.setter
-    def bench(self, new_bench):
-        """ Sets the bench in which instrument is placed."""
-        if self.bench is not None:
-            self.bench.removeInstrument(self)
-        if new_bench is not None:
-            new_bench.addInstrument(self)
-        self.__bench = new_bench
-
-    @property
-    def host(self):
-        """ (property) Host in which instrument is placed."""
-        if self.__host is None:
-            self.__host = labstate.lab.findHostFromInstrument(self)
-        return self.__host
-
-    @host.setter
-    def host(self, new_host):
-        """ Sets the host in which instrument is placed."""
-        if self.host is not None:
-            self.host.removeInstrument(self)
-        if new_host is not None:
-            new_host.addInstrument(self)
-        self.__host = new_host
-=======
     bench = typed_property(Bench, "_bench")
     host = typed_property(Host, "_host")
->>>>>>> d3a484ba
 
     @property
     def name(self):
@@ -714,17 +595,10 @@
         lines.append("id_string: {}".format(self.id_string))
         if not self.id_string:
             lines.append("The id_string should match the value returned by"
-<<<<<<< HEAD
-                " self.driver.instrID(), and is checked by the command"
-                " self.isLive() in order to authenticate that the intrument"
-                " in that address is the intended one.")
-        lines.append("driver_class: {}".format(self.driver_class.__name__))
-=======
                          " self.driver.instrID(), and is checked by the command"
                          " self.isLive() in order to authenticate that the intrument"
                          " in that address is the intended one.")
-        lines.append("driver_class: {}".format(self.driver_class))
->>>>>>> d3a484ba
+        lines.append("driver_class: {}".format(self.driver_class.__name__))
         lines.append("=====")
         lines.append("Ports")
         lines.append("=====")
@@ -792,18 +666,22 @@
     #     return cls(id_string, gpib_address=gpib_address)
 
 
-<<<<<<< HEAD
 class NotFoundError(RuntimeError):
     """ Error thrown when instrument is not found
     """
     pass
-=======
+
+
 # TODO add device equality function
 class Device(Node):
-    name = None
-    ports = None
+    """ Represents a device in lab.
+
+    Only useful for documenting the experiment.
+    """
+
+    name = None  #: device name
+    ports = None  #: list(str) port names
     _bench = None
->>>>>>> d3a484ba
 
     def __init__(self, name, **kwargs):
         self.name = name
@@ -817,7 +695,7 @@
         return "Device {}".format(self.name)
 
     def display(self):
-        # Print benches table
+        """ Displays the device's info table in a nice format."""
         lines = ["{}".format(self)]
         lines.append("Bench: {}".format(self.bench))
         lines.append("=====")
@@ -828,8 +706,4 @@
         else:
             lines.append("   No ports.")
         lines.append("***")
-        print("\n".join(lines))
-
-
-class NotFoundError(RuntimeError):
-    pass+        print("\n".join(lines))