'''
This module provides an interface for instruments in the lab and virtual ones.
'''
from lightlab.laboratory import Node
from lightlab.laboratory.devices import Device
import lightlab.laboratory.state as labstate
from lightlab.equipment.lab_instruments import VISAObject, DefaultDriver

from lightlab import logger
import os
import pyvisa
from contextlib import contextmanager


class Host(Node):
    """ Class storing information about computer hosts, from which GPIB commands
    are issued."""
    name = None
    mac_address = None
    hostname = None
    os = "linux-ubuntu"  # linux-ubuntu, linux-centos, windows, mac etc.
    instruments = None

    __cached_list_resources_info = None
    __cached_gpib_instrument_list = None

    def __init__(self, instruments=None, *args, **kwargs):
        if instruments is None:
            instruments = list()
        super().__init__(instruments=instruments, *args, **kwargs)

    def __contains__(self, item):
        instrument_search = item in self.instruments
        if not instrument_search:
            logger.info("{} not found in {}'s instruments.".format(item, self))
        return instrument_search

    def isLive(self):
        ''' Pings the system and returns if it is alive.
        '''
        logger.debug("Pinging %s...", self.hostname)
        response = os.system("ping -c 1 {}".format(self.hostname))
        if response != 0:
            logger.warning("%s is not reachable via ping.", self)
        return response == 0

    def list_resources_info(self, use_cached=True, is_local=False):
        if self.__cached_list_resources_info is None:
            use_cached = False
        if use_cached:
            return self.__cached_list_resources_info
        else:
            if is_local:
                list_query = "?*::INSTR"
            else:
                list_query = "visa://" + self.hostname + "/?*::INSTR"
            rm = pyvisa.ResourceManager()
            logger.debug("Caching resource list in %s", self)
            self.__cached_list_resources_info = rm.list_resources_info(
                query=list_query)
            return self.__cached_list_resources_info

    def list_gpib_resources_info(self, use_cached=True, is_local=False):
        return {resource_name: resource
                for resource_name, resource in self.list_resources_info(use_cached=use_cached, is_local=is_local).items()
                if resource.interface_type == pyvisa.constants.InterfaceType.gpib}

    def get_all_gpib_id(self, use_cached=True, is_local=False):
        gpib_resources = self.list_gpib_resources_info(use_cached=use_cached, is_local=is_local)
        if self.__cached_gpib_instrument_list is None:
            use_cached = False
        if use_cached:
            return self.__cached_gpib_instrument_list
        else:
            gpib_instrument_list = dict()
            logger.debug("Caching GPIB instrument list in %s", self)
            for gpib_address in gpib_resources.keys():
                visa_object = VISAObject(gpib_address, tempSess=True)
                try:
                    instr_id = visa_object.instrID()
                    gpib_instrument_list[gpib_address] = instr_id
                except pyvisa.VisaIOError as err:
                    logger.error(err)
            self.__cached_gpib_instrument_list = gpib_instrument_list
            return gpib_instrument_list

    def findGpibAddressById(self, id_string_search, use_cached=True):
        gpib_ids = self.get_all_gpib_id(use_cached=use_cached)
        for gpib_address, id_string in gpib_ids.items():
            if id_string_search == id_string:
                logger.info("Found %s in %s.", id_string_search, gpib_address)
                return gpib_address
        logger.warning("{} not found in {}".format(id_string_search, self))
        raise NotFoundError(
            "{} not found in {}".format(id_string_search, self))

    def addInstrument(self, *instruments):
        for instrument in instruments:
            if instrument not in self.instruments:
                self.instruments.append(instrument)

    def removeInstrument(self, *instruments):
        for instrument in instruments:
            try:
                self.instruments.remove(instrument)
                instrument._host = None
            except ValueError as err:
                logger.warn("%s not currently connectd to %s",
                            instrument, self)

    def checkInstrumentsLive(self):
        all_live = True
        for instrument in self.instruments:
            if instrument.isLive():
                logger.info("%s is live.", instrument)
            else:
                all_live = False
        return all_live

    def __str__(self):
        return "Host {}".format(self.name)


class Bench(Node):
    """ Class storing information about benches, for the purpose of
    facilitating location in lab. """
    name = None
    devices = None
    instruments = None

    def __contains__(self, item):

        if isinstance(item, Instrument):
            instrument_search = item in self.instruments
            if not instrument_search:
                logger.info("{} not found in {}'s instruments.".format(item, self))
            return instrument_search
        elif isinstance(item, Device):
            device_search = item in self.devices
            if not device_search:
                logger.info("{} not found in {}'s devices.".format(item, self))
            return device_search
        else:
            logger.debug("{} is neither an Instrument nor a Device".format(item))
            return False

    def __init__(self, name, devices=None,
                 instruments=None, *args, **kwargs):

        self.name = name
        if devices is None:
            devices = list()
        self.devices = devices
        if instruments is None:
            instruments = list()
        self.instruments = instruments
        super().__init__(*args, **kwargs)

    def addInstrument(self, *instruments):
        for instrument in instruments:
            if instrument not in self.instruments:
                self.instruments.append(instrument)

    def removeInstrument(self, *instruments):
        # TODO Remove all connections
        for instrument in instruments:
            try:
                self.instruments.remove(instrument)
                instrument._bench = None
            except ValueError as err:
                logger.warn("%s not currently placed in %s", instrument, self)

    def addDevice(self, *devices):
        for device in devices:
            if device not in self.devices:
                self.devices.append(device)

    def removeDevice(self, *devices):
        # TODO Remove all connections
        for device in devices:
            try:
                self.devices.remove(device)
            except ValueError as err:
                logger.warn("%s not currently placed in %s", device, self)

    def display(self):
        # Print benches table
        lines = ["{}".format(self)]
        lines.append("===========")
        lines.append("Instruments")
        lines.append("===========")
        if len(self.instruments) > 0:
            lines.extend(["   {} ({})".format(str(instrument), str(instrument.host)) for instrument in self.instruments])
        else:
            lines.append("   No instruments.")
        lines.append("=======")
        lines.append("Devices")
        lines.append("=======")
        if len(self.devices) > 0:
            lines.extend(["   {}".format(str(device)) for device in self.devices])
        else:
            lines.append("   No devices.")
        lines.append("***")
        print("\n".join(lines))

    def __str__(self):
        return "Bench {}".format(self.name)


#TODO add instrument equality function
class Instrument(Node):
    """ Class storing information about instruments, for the purpose of
        facilitating verifying whether it is connected to the correct devices.

        Driver feedthrough: methods, properties, and even regular attributes
        that are in ``essentialMethods`` and ``essentialProperties`` of the class
        will get/set/call through to the driver object.
    """
    _driver_class = None
    __driver_object = None
    address = None

    _id_string = None
    _name = None
    __bench = None
    __host = None
    ports = None

    essentialMethods = ['startup']
    essentialProperties = []

    def __init__(self, name="Unnamed Instrument", id_string=None, address=None, **kwargs):
        self.__bench = kwargs.pop("bench", None)
        self.__host = kwargs.pop("host", None)
        self.ports = kwargs.pop("ports", dict())

        driver_klass = kwargs.get('_driver_class', None)
        for attrName in self.essentialMethods + self.essentialProperties:
            if attrName in kwargs.keys():
                raise AttributeError('Ambiguous attributes between Instrument and its driver: ' + attrName)
            if driver_klass is not None:
                if not hasattr(driver_klass, attrName):
                    raise AttributeError('Driver class {} does not implement essential attribute {}'.format(driver_klass.__name__, attrName))

        super().__init__(_name=name,
                         _id_string=id_string,
                         address=address, **kwargs)

    def __dir__(self):
        ''' For autocompletion in ipython '''
        return super().__dir__() + self.essentialProperties + self.essentialMethods

    # These control feedthroughs to the driver
    def __getattr__(self, attrName):
        if attrName in self.essentialProperties + self.essentialMethods: # or methods
            return getattr(self.driver, attrName)
        else:
            return super().__getattr__(attrName)

    def __setattr__(self, attrName, newVal):
        if attrName in self.essentialProperties + self.essentialMethods: # or methods
            return setattr(self.driver, attrName, newVal)
        else:
            return super().__setattr__(attrName, newVal)

    def __delattr__(self, attrName):
        if attrName in self.essentialProperties + self.essentialMethods: # or methods
            return self.driver.__delattr__(attrName)
        else:
            return super().__delattr__(attrName)

    # These control contextual behavior. They are used by DualInstrument
    def hardware_warmup(self):
        pass

    def hardware_cooldown(self):
        pass

    @contextmanager
    def warmedUp(self):
        ''' A context manager that warms up and cools down in a "with" block
        '''
        try:
            self.hardware_warmup()
            yield self
        finally:
            self.hardware_cooldown()

    # These control properties
    @property
    def driver_class(self):
        if self._driver_class is None:
            logger.warning("Using default driver for %s.", self)
            return DefaultDriver
        else:
            return self._driver_class

    @property
    def driver_object(self):
        if self.__driver_object is None:
            kwargs = dict()
            for kwarg in ["useChans", "stateDict", "sourceMode"]:
                try:
                    kwargs[kwarg] = getattr(self, kwarg)
                except AttributeError:
                    pass
            driver_class = self.driver_class
            self.__driver_object = driver_class(
                name=self.name, address=self.address, **kwargs)
        return self.__driver_object

    @property
    def driver(self):
        return self.driver_object

    @property
    def bench(self):
        if self.__bench is None:
            self.__bench = labstate.lab.findBenchFromInstrument(self)
        return self.__bench

    @bench.setter
    def bench(self, new_bench):
        if self.bench is not None:
            self.bench.removeInstrument(self)
        if new_bench is not None:
            new_bench.addInstrument(self)
        self.__bench = new_bench

    @property
    def host(self):
        if self.__host is None:
            self.__host = labstate.lab.findHostFromInstrument(self)
        return self.__host

    @host.setter
    def host(self, new_host):
        if self.host is not None:
            self.host.removeInstrument(self)
        if new_host is not None:
            new_host.addInstrument(self)
        self.__host = new_host

    @property
    def name(self):
        return self._name

    @property
    def id_string(self):
        return self._id_string

    def __str__(self):
        return "{}".format(self.name)

    def display(self):
        # Print benches table
        lines = ["{}".format(self)]
        lines.append("Bench: {}".format(self.bench))
        lines.append("Host: {}".format(self.host))
        lines.append("address: {}".format(self.address))
        lines.append("driver_class: {}".format(self.driver_class))
        lines.append("=====")
        lines.append("Ports")
        lines.append("=====")
        if len(self.ports) > 0:
            lines.extend(["   {}".format(str(port)) for port in self.ports])
        else:
            lines.append("   No ports.")
        lines.append("***")
        print("\n".join(lines))

    def isLive(self):
        try:
            driver = self.driver_object
            if self.id_string is not None:
                query_id = driver.instrID()
                if self.id_string == query_id:
                    logger.info("Found %s in %s.", self.name, self.address)
                    return True
                else:
                    logger.warn("%s: %s, expected %s", self.address,
                                query_id, self.id_string)
                    return False
            else:
                logger.debug("Cannot authenticate %s in %s.",
                             self.name, self.address)
                return True
        except Exception as err:
            logger.warning(err)
            return False

    def connectHost(self, host):
        # if gpib_address is None:
        #     if self.gpib_address is None:
        #         self.gpib_address = self.findAddressById(host)
        # else:
        #     logger.info("Manually locating %s in %s", self, gpib_address)
        #     self.gpib_address = gpib_address
        self.host = host

    # @classmethod
    # def fromGpibAddress(cls, gpib_address):
    #     visa_object = VISAObject(gpib_address, tempSess=True)
    #     # TODO untreated error when there is no device with that address!
    #     id_string = visa_object.instrID()
    #     return cls(id_string, gpib_address=gpib_address)


class NotFoundError(RuntimeError):
    pass



# Aliases
# TODO VERIFY CODE BELOW

class PowerMeter(Instrument):
    essentialMethods = Instrument.essentialMethods + \
        ['powerDbm',
        'powerLin']


class SourceMeter(Instrument):
    essentialMethods = Instrument.essentialMethods + \
        ['setCurrent',
        'getCurrent',
        'measVoltage',
        'setProtectionVoltage',
        'setProtectionCurrent',
        'enable']

    def hardware_warmup(self):
        self.enable(True)

    def hardware_cooldown(self):
        self.enable(False)


class Keithley(SourceMeter):
    essentialMethods = SourceMeter.essentialMethods + \
        ['setPort',
        'setCurrentMode',
        'setVoltageMode',
        'getCurrent',
        'getVoltage',
        'setVoltage',
        'measCurrent']


class VectorGenerator(Instrument):
    essentialMethods = Instrument.essentialMethods + \
        ['amplitude',
        'frequency',
        'enable',
        'modulationEnable',
        'addNoise',
        'setPattern',
        'digiMod',
        'carrierMod',
        'listEnable',
        'sweepSetup',
        'sweepEnable']


class Clock(Instrument):
    essentialMethods = Instrument.essentialMethods + \
        ['on']
    essentialProperties = Instrument.essentialProperties + \
        ['frequency']


class CurrentSource(Instrument):
    essentialMethods = Instrument.essentialMethods + \
        ['setChannelTuning',
        'getChannelTuning',
        'off']
    # Must init with `useChans` somehow


class FunctionGenerator(Instrument):
    essentialMethods = Instrument.essentialMethods + \
        ['frequency',
        'waveform',
        'amplAndOffs',
        'duty']


class LaserSource(Instrument):
    essentialMethods = Instrument.essentialMethods + \
        ['setChannelEnable',
        'getChannelEnable',
        'setChannelWls',
        'getChannelWls',
        'setChannelPowers',
        'getChannelPowers',
        'getAsSpectrum',
        'off']
    essentialProperties = Instrument.essentialProperties + \
        ['enableState',
        'wls',
        'powers']


class OpticalSpectrumAnalyzer(Instrument):
    essentialMethods = Instrument.essentialMethods + \
        ['spectrum']
    essentialProperties = Instrument.essentialProperties + \
        ['wlRange']


class Oscilloscope(Instrument):
    essentialMethods = Instrument.essentialMethods + \
        ['acquire',
        'wfmDb',
        'run']

    def hardware_cooldown(self):
<<<<<<< HEAD
=======
        ''' Keep it running continuously in case you are in lab and want to watch
        '''
>>>>>>> 18d050eb
        self.run()

class CommunicationAnalyzerScope(Oscilloscope):
    pass


class DigitalPhosphorScope(Oscilloscope):
    pass


class PulsePatternGenerator(Instrument):
    essentialMethods = Instrument.essentialMethods + \
        ['setPrbs',
        'setPattern',
        'getPattern',
        'on',
        'syncSource',
        'amplAndOffs']


class RFSpectrumAnalyzer(Instrument):
    essentialMethods = Instrument.essentialMethods + \
        ['getMeasurements',
        'setMeasurement',
        'run',
        'sgramInit',
        'sgramTransfer',
        'spectrum']


class VariableAttenuator(Instrument):
    essentialMethods = Instrument.essentialMethods + \
        ['on',
        'off']
    essentialProperties = Instrument.essentialProperties + \
        ['attenDB',
        'attenLin']


class NetworkAnalyzer(Instrument):
    essentialMethods = Instrument.essentialMethods + \
        ['amplitude',
        'frequency',
        'enable',
        'run',
        'sweepSetup',
        'sweepEnable',
        'triggerSetup',
        'getSwpDuration',
        'measurementSetup',
        'spectrum',
        'multiSpectra']


class ArduinoInstrument(Instrument):
    essentialMethods = Instrument.essentialMethods + \
        ['write',
        'query']

<|MERGE_RESOLUTION|>--- conflicted
+++ resolved
@@ -515,11 +515,8 @@
         'run']
 
     def hardware_cooldown(self):
-<<<<<<< HEAD
-=======
         ''' Keep it running continuously in case you are in lab and want to watch
         '''
->>>>>>> 18d050eb
         self.run()
 
 class CommunicationAnalyzerScope(Oscilloscope):
