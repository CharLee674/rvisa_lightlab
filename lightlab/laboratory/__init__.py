--- conflicted
+++ resolved
@@ -96,13 +96,9 @@
 
 def typed_property(type_obj, name):
     """ Property that only accepts instances of a class and
-<<<<<<< HEAD
     stores the contents in self.name
     """
-=======
-    stores the contents in self.name"""
-
->>>>>>> 9e249d71
+
     def fget(self):
         return getattr(self, name)
 
