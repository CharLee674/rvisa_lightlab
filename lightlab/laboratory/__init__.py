"""
The laboratory module facilitates the organization and documentation
of instruments, experiments and devices. The objects defined here are
designed to be "hashable", i.e., easy to store and share.
"""

import jsonpickle
from collections import MutableSequence

__all__ = ["Node"]


class Hashable(object):
    """
    Hashable class to be used with jsonpickle's module.
    No instance variables starting with "__" will be serialized.

    By default, every key-value in the initializer will become instance
    variables. E.g. ``Hashable(a=1).a == 1``

    """
    context = jsonpickle.pickler.Pickler(unpicklable=True, warn=True, keys=True)

    def __eq__(self, other):

        # Original idea:
        #
        # if self.__class__ != other.__class__:
        #     return False
        # else:
        #     return self.__dict__ == other.__dict__
        # It doesn't work because of cyclical references inside __dict__

        jsonpickle.set_encoder_options('json', sort_keys=True)
        json_self = self.context.flatten(self, reset=True)
        json_other = self.context.flatten(other, reset=True)
        return json_self == json_other

    def __hash__(self):
        jsonpickle.set_encoder_options('json', sort_keys=True)
        json_self = self.context.flatten(self, reset=True)
        return hash(jsonpickle.json.encode(json_self))

    def __init__(self, **kwargs):
        for k, v in kwargs.items():
            setattr(self, k, v)
        super().__init__()

    def __getstate__(self):
        '''
        This method removes all variables starting with "__" during
        serialization. Variables named as such are actually stored
        different in self.__dict__. Check PEP 8.
        '''
        klassnames = []
        klassnames.append(self.__class__.__name__.lstrip('_'))

        for base in self.__class__.mro():
            klassnames.append(base.__name__.lstrip('_'))

        state = self.__dict__.copy()
        keys_to_delete = set()
        for key in state.keys():
            if isinstance(key, str):
                for klassname in klassnames:
                    if key.startswith("_{}__".format(klassname)):
                        keys_to_delete.add(key)
                    if key.startswith("__"):
                        keys_to_delete.add(key)
        for key in keys_to_delete:
            del state[key]
        return state

    def __setstate__(self, state):
        self.__dict__.update(state)

    def _toJSON(self):
        context = jsonpickle.pickler.Pickler(unpicklable=True, warn=True)
        json_state = context.flatten(self, reset=True)
        jsonpickle.set_encoder_options('json', sort_keys=True, indent=4)
        return jsonpickle.json.encode(json_state)


class Node(Hashable):
<<<<<<< HEAD
    """
    Node is a token of an object that exists in a laboratory.
    For example, subclasses are:

        - a :py:class:`~lightlab.laboratory.devices.Device`
        - a :py:class:`~lightlab.laboratory.instruments.bases.Host`
        - a :py:class:`~lightlab.laboratory.instruments.bases.Bench`
        - an :py:class:`~lightlab.laboratory.instruments.bases.Instrument`

    """
    pass
=======

    def placeBench(self, new_bench):
        self.bench = new_bench


def typed_property(type_obj, name):
    """ Property that only accepts instances of a class and
    stores the contents in self.name"""
    def fget(self):
        return getattr(self, name)

    def fset(self, value):
        if value is None or isinstance(value, type_obj):
            return setattr(self, name, value)
        else:
            raise TypeError(f"{value} is not instance of {type_obj}")

    def fdel(self):
        return setattr(self, name, None)

    doc = f"Property that only accepts {type_obj} values"

    return property(fget, fset, fdel, doc)


# https://stackoverflow.com/questions/3487434/overriding-append-method-after-inheriting-from-a-python-list
class NamedList(MutableSequence, Hashable):
    """
    Object list that enforces that there are only one object.name in the list.

    """

    def __init__(self, *args):
        self.list = list()
        self.extend(list(args))

    @property
    def dict(self):
        return {i.name: i for i in self}

    @property
    def values(self):
        return lambda: iter(self.list)

    @property
    def keys(self):
        return lambda: iter([i.name for i in self])

    def check(self, v):
        if not hasattr(v, 'name'):
            raise TypeError(f"{type(v)} does not have name.")

    def __len__(self):
        return len(self.list)

    def __getitem__(self, i):
        if isinstance(i, str):
            return self.dict[i]
        return self.list[i]

    def __delitem__(self, i):
        if isinstance(i, str):
            matching_idxs = [idx for idx, elem in enumerate(self) if elem.name == i]
            for idx in matching_idxs:
                del self.list[idx]
        else:
            del self.list[i]

    def __setitem__(self, i, v):
        self.check(v)
        if isinstance(i, str):
            if i in self.dict.keys():
                matching_idxs = [idx for idx, elem in enumerate(self) if elem.name == i]
                assert len(matching_idxs) == 1
                idx = matching_idxs[0]
                self.list[idx] = v  # update current entry
            else:
                if i != v.name:
                    # Renaming instrument to conform to the dict's key
                    # named_list['name1'] = Instrument('name2')
                    # Instrument will be renamed to name1 prior to insertion
                    v.name = i

                # special case when v is already in the list, in
                # which case one must do nothing.
                if v not in self.list:
                    self.list.append(v)
        else:
            self.list[i] = v

    def insert(self, i, v):
        self.check(v)
        name_list = [i.name for i in self]
        if v.name in name_list:
            raise RuntimeError(f"{v.name} already exists in list {name_list}.")
        if isinstance(i, str):
            del self[i]
            self[i] = v
        self.list.insert(i, v)

    def __str__(self):
        return str(self.list)


class TypedList(NamedList):
    """
    Object list that enforces that there are only one object.name in
    the list and that they belong to a certain class (obj_type).
    """

    def __init__(self, obj_type, *args):
        self.obj_type = obj_type
        super().__init__(*args)

    def check(self, v):
        if not isinstance(v, self.obj_type):
            raise TypeError(f"{v} is not an instance of {self.obj_type}")
        return super().check(v)
>>>>>>> d3a484ba
<|MERGE_RESOLUTION|>--- conflicted
+++ resolved
@@ -82,7 +82,6 @@
 
 
 class Node(Hashable):
-<<<<<<< HEAD
     """
     Node is a token of an object that exists in a laboratory.
     For example, subclasses are:
@@ -93,10 +92,8 @@
         - an :py:class:`~lightlab.laboratory.instruments.bases.Instrument`
 
     """
-    pass
-=======
-
-    def placeBench(self, new_bench):
+
+    def placeBench(self, new_bench):  # TODO Deprecate
         self.bench = new_bench
 
 
@@ -212,5 +209,4 @@
     def check(self, v):
         if not isinstance(v, self.obj_type):
             raise TypeError(f"{v} is not an instance of {self.obj_type}")
-        return super().check(v)
->>>>>>> d3a484ba
+        return super().check(v)